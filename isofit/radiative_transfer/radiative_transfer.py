--- conflicted
+++ resolved
@@ -138,9 +138,6 @@
 
         self.solar_irr = np.concatenate([RT.solar_irr for RT in self.rt_engines])
 
-        # radiances along all optical paths
-        self.L_coupled = []
-
     def xa(self):
         """Pull the priors from each of the individual RTs."""
         return self.prior_mean
@@ -315,15 +312,9 @@
         return np.hstack(L_atms)
 
     def get_L_down_transmitted(self, x_RT: np.array, geom: Geometry) -> np.array:
-<<<<<<< HEAD
         """Get the interpolated total, direct, and diffuse downward atmospheric radiance.
         Thermal_downwelling already includes the transmission factor. Also
         assume there is no multiple scattering for TIR.
-=======
-        """Get the interpolated direct and diffuse downward radiance on the sun-to-surface path.
-        Thermal_downwelling already includes the transmission factor.
-        Also assume there is no multiple scattering for TIR.
->>>>>>> 252e28f4
 
         Args:
             x_RT: radiative-transfer portion of the statevector
@@ -375,12 +366,9 @@
             L_dir_dif => downward direct * upward diffuse
             L_dif_dif => downward diffuse * upward diffuse
         """
-<<<<<<< HEAD
-=======
         # radiances along all optical paths
         L_coupled = []
 
->>>>>>> 252e28f4
         if any(
             [
                 type(r[key]) != np.ndarray or len(r[key]) == 1
@@ -388,11 +376,7 @@
             ]
         ):
             # In case of the 1-component model, we cannot populate the coupling terms
-<<<<<<< HEAD
-            self.L_coupled = [
-=======
             L_coupled = [
->>>>>>> 252e28f4
                 0,
                 0,
                 0,
@@ -400,28 +384,17 @@
             ]
         else:
             for key in self.rt_engines[0].coupling_terms:
-<<<<<<< HEAD
-                self.L_coupled.append(
-=======
                 L_coupled.append(
->>>>>>> 252e28f4
                     self.solar_irr * coszen / np.pi * r[key]
                     if self.rt_engines[0].rt_mode == "transm"
                     else r[key]
                 )
 
         # assigning coupled terms, unscaling and rescaling downward direct radiance by local solar zenith angle
-<<<<<<< HEAD
-        L_dir_dir = self.L_coupled[0] / coszen * cos_i
-        L_dif_dir = self.L_coupled[1]
-        L_dir_dif = self.L_coupled[2] / coszen * cos_i
-        L_dif_dif = self.L_coupled[3]
-=======
         L_dir_dir = L_coupled[0] / coszen * cos_i
         L_dif_dir = L_coupled[1]
         L_dir_dif = L_coupled[2] / coszen * cos_i
         L_dif_dif = L_coupled[3]
->>>>>>> 252e28f4
 
         return L_dir_dir, L_dif_dir, L_dir_dif, L_dif_dif
 
@@ -435,10 +408,7 @@
         Ls,
         dLs_dsurface,
         geom: Geometry,
-<<<<<<< HEAD
         rho_ls: float = 0.02,
-=======
->>>>>>> 252e28f4
     ):
         # first the rdn at the current state vector
         rdn = self.calc_rdn(x_RT, rho_dir_dir, rho_dif_dir, Ls, geom)
@@ -460,7 +430,6 @@
 
         # atmospheric spherical albedo
         s_alb = r["sphalb"]
-<<<<<<< HEAD
 
         # direct and diffuse downward radiance on the sun-to-surface path
         # note: currently, L_down_dir comes scaled by the TOA solar zenith angle,
@@ -468,25 +437,9 @@
         # to account for surface slope and aspect
         L_down_tot, L_down_dir, L_down_dif = self.get_L_down_transmitted(x_RT, geom)
         L_down_dir = L_down_dir / self.coszen * cos_i
-
         # including glint for water surfaces
         if self.glint_model:
             L_sky = x_surface[-2] * L_down_dir + x_surface[-1] * L_down_dif
-=======
-
-        # direct and diffuse downward radiance on the sun-to-surface path
-        # note: currently, L_down_dir comes scaled by the TOA solar zenith angle,
-        # thus, unscaling and rescaling by local solar zenith angle required
-        # to account for surface slope and aspect
-        L_down_tot, L_down_dir, L_down_dif = self.get_L_down_transmitted(x_RT, geom)
-        L_down_dir = L_down_dir / self.coszen * cos_i
-
-        # including glint for water surfaces
-        if self.glint_model:
-            L_sky = x_surface[-2] * L_down_dir + x_surface[-1] * L_down_dif
-
-            rho_ls = 0.02  # fresnel reflectance factor (approx. 0.02 for nadir view)
->>>>>>> 252e28f4
             glint = rho_ls * (L_sky / L_down_tot)
         else:
             glint = np.zeros(rho_dir_dir.shape)
@@ -497,15 +450,7 @@
         )
 
         # K surface reflectance
-<<<<<<< HEAD
         drdn_drfl = L_down_tot / (1.0 - s_alb * rho_direct_hemi) * r["transm_up_dir"]
-=======
-        drdn_drfl = (
-            (L_down_dir + L_down_dif)
-            / (1.0 - s_alb * rho_direct_hemi)
-            * r["transm_up_dir"]
-        )
->>>>>>> 252e28f4
 
         drdn_dLs = r["transm_up_dir"] + r["transm_up_dif"]
 
@@ -515,7 +460,6 @@
         )
 
         if self.glint_model:
-<<<<<<< HEAD
             # Direct glint term, 0s if no glint
             g_dir = rho_ls * (L_down_dir / L_down_tot)
             # Diffuse glint term, 0s if no glint
@@ -524,20 +468,12 @@
             drdn_dgdd = (
                 L_down_dir
                 * g_dir
-=======
-            # K glint
-            drdn_dgdd = (
-                L_down_dir
->>>>>>> 252e28f4
                 * (r["transm_up_dir"] + r["transm_up_dif"])
                 / (1.0 - s_alb * rho_direct_hemi)
             )
             drdn_dgdsf = (
                 L_down_dif
-<<<<<<< HEAD
                 * g_dif
-=======
->>>>>>> 252e28f4
                 * (r["transm_up_dir"] + r["transm_up_dif"])
                 / (1.0 - s_alb * rho_direct_hemi)
             )
