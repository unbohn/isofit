#! /usr/bin/env python3
#
#  Copyright 2018 California Institute of Technology
#
#  Licensed under the Apache License, Version 2.0 (the "License");
#  you may not use this file except in compliance with the License.
#  You may obtain a copy of the License at
#
#      http://www.apache.org/licenses/LICENSE-2.0
#
#  Unless required by applicable law or agreed to in writing, software
#  distributed under the License is distributed on an "AS IS" BASIS,
#  WITHOUT WARRANTIES OR CONDITIONS OF ANY KIND, either express or implied.
#  See the License for the specific language governing permissions and
#  limitations under the License.
#
# ISOFIT: Imaging Spectrometer Optimal FITting
# Author: Philip G. Brodrick, philip.brodrick@jpl.nasa.gov
# Author: Niklas Bohn, urs.n.bohn@jpl.nasa.gov
#

import logging
import os
import subprocess
import time
from collections import OrderedDict

import numpy as np
import ray

from isofit import get_isofit_path
from isofit.configs import Config
from isofit.configs.sections.radiative_transfer_config import (
    RadiativeTransferEngineConfig,
)
from isofit.configs.sections.statevector_config import StateVectorElementConfig
from isofit.core import common
from isofit.core.geometry import Geometry
from isofit.utils.luts import readHDF5


class RadiativeTransferEngine:
    def __init__(
        self,
        engine_config: RadiativeTransferEngineConfig,
        interpolator_style: str,
        instrument_wavelength_file: str = None,
        overwrite_interpolator: bool = False,
        cache_size: int = 16,
        lut_grid: dict = None,
    ):
        self.engine_config = engine_config
        self.interpolator_style = interpolator_style
        self.overwrite_interpolator = overwrite_interpolator
        self.cache_size = cache_size

        if os.path.isfile(self.prebuilt_lut_file) is False and lut_grid is None:
            raise AttributeError(
                "Must provide either a prebuilt LUT file or a LUT grid"
            )

        self.emission_mode = engine_config.emission_mode
        self.engine_base_dir = engine_config.engine_base_dir

        self.angular_lut_keys_degrees = [
            "observer_azimuth",
            "observer_zenith",
            "solar_azimuth",
            "solar_zenith",
            "relative_azimuth",
        ]
        self.angular_lut_keys_radians = []

        self.lut_dir = engine_config.lut_path

        self.geometry_lut_indices = None
        self.geometry_lut_names = None
        self.x_RT_lut_indices = None

        self.prebuilt_lut_file = engine_config.engine_lut_file

        # Read prebuilt LUT from HDF5 if existing
        if self.prebuilt_lut_file and os.path.isfile(self.prebuilt_lut_file):
            self.lut = readHDF5(file=self.prebuilt_lut_file)
        else:
            self.lut = None

        # Enable special modes - argument: get from HDF5
        self.multipart_transmittance = engine_config.multipart_transmittance
        self.topography_model = engine_config.topography_model

<<<<<<< HEAD
        # TBD
        self.lut_products_nomenclature = [
=======
        self.earth_sun_distance_path = os.path.join(
            get_isofit_path(), "data", "earth_sun_distance.txt"
        )
        self.earth_sun_distance_reference = np.loadtxt(self.earth_sun_distance_path)

        # This is only for checking the validity of the read in sim names
        self.possible_lut_output_names = [
>>>>>>> 9aa272eb
            "rhoatm",
            "transm_down_dir",
            "transm_down_dif",
            "transm_up_dir",
            "transm_up_dif",
            "sphalb",
            "thermal_upwelling",
            "thermal_downwelling",
        ]
<<<<<<< HEAD
        if self.emission_mode:
            self.lut_products_nomenclature = [
                "thermal_upwelling",
                "thermal_downwelling",
            ] + self.lut_products_nomenclature
=======
>>>>>>> 9aa272eb

        if self.multipart_transmittance:
            # ToDo: check if we're running the 2- or 3-albedo method
            self.test_rfls = [0.1, 0.5]

        # Get instrument wavelengths and FWHM
        if engine_config.wavelength_file is not None:
            wavelength_file = engine_config.wavelength_file
        else:
            wavelength_file = instrument_wavelength_file

        self.wl, self.fwhm = common.load_wavelen(wavelength_file)

        if engine_config.wavelength_range is not None:
            valid_wl = np.logical_and(
                self.wl >= engine_config.wavelength_range[0],
                self.wl <= engine_config.wavelength_range[1],
            )
            self.wl = self.wl[valid_wl]
            self.fwhm = self.fwhm[valid_wl]

        self.n_chan = len(self.wl)

        # Prepare a cache for self._lookup_lut(), setting cache_size to 0 will disable
        self.cache = {}

        # If prebuilt LUT is available, read a few important LUT parameters and functions
        if self.lut:
            # TODO: ensure consistency with group keys in LUT file
            self.solar_irr = self.lut["MISCELLANEOUS"]["sols"]
            # We use a sorted dictionary here so that filenames for lookup
            # table (LUT) grid points are always constructed the same way (with
            # consistent dimension ordering). Every state vector element has
            # a lookup table dimension, but some lookup table dimensions
            # (like geometry parameters) may not be in the state vector.
            # TODO: ensure consistency with group keys in LUT file
            self.lut_dimensions = self.lut["Dimensions"]
            self.lut_sample_space = self.lut["SampleSpace"]
            for output in self.lut["Products"]:
                try:
                    assert output in self.lut_products_nomenclature
                except AssertionError:
                    raise AssertionError(
                        f"LUT output name {output} does not match nomenclature."
                    )
            self.lut_products = self.lut["Products"]
        else:
            self.solar_irr = None
<<<<<<< HEAD
            self.full_lut_grid = full_config.forward_model.radiative_transfer.lut_grid
            self.lut_products = self.lut_products_nomenclature
            if engine_config.lut_names is not None:
                self.lut_dimensions = engine_config.lut_names
            else:
                self.lut_dimensions = (
                    full_config.forward_model.radiative_transfer.lut_grid.keys()
                )
=======
            full_lut_grid = lut_grid
>>>>>>> 9aa272eb

        # Set up LUT grid
        self.lut_grid_config = OrderedDict()
        if engine_config.lut_names is not None:
            lut_names = engine_config.lut_names
        else:
            lut_names = full_lut_grid.keys()

<<<<<<< HEAD
        for key, value in self.full_lut_grid.items():
            if key in self.lut_dimensions:
=======
        for key, value in full_lut_grid.items():
            if key in lut_names:
>>>>>>> 9aa272eb
                self.lut_grid_config[key] = value
        del lut_names

        self.n_point = len(self.lut_grid_config)

        self.luts = {}

        self.lut_dims = []
        self.lut_grids = []
        self.lut_names = []
        self.lut_interp_types = []

        for key, grid_values in self.lut_grid_config.items():
            # TODO: make sure 1-d grids can be handled
            if grid_values != sorted(grid_values):
                raise ValueError("Lookup table grid needs ascending order")

            # Store the values
            self.lut_grids.append(grid_values)
            self.lut_dims.append(len(grid_values))
            self.lut_names.append(key)

            # Store in an indication of the type of value each key is
            # (normal - n, degree - d, radian - r)
            if key in self.angular_lut_keys_radians:
                self.lut_interp_types.append("r")
            elif key in self.angular_lut_keys_degrees:
                self.lut_interp_types.append("d")
            else:
                self.lut_interp_types.append("n")

        # Cast as array for faster reference later
        self.lut_interp_types = np.array(self.lut_interp_types)

        # Initialize a 1 value hash dict
        self.last_point_looked_up = np.zeros(self.n_point)
        self.last_point_lookup_values = np.zeros(self.n_point)

        if engine_config.interpolator_base_path:
            self.interpolator_disk_paths = [
                engine_config.interpolator_base_path + "_" + rtq + ".pkl"
                for rtq in self.lut_names
            ]

    def make_simulation_call(self, point: np.array, template_only: bool = False):
        """Write template(s) and run simulation.

        Args:
            point (np.array): conditions to alter in simulation
            template_only (bool): only write template file and then stop
        """
        raise AssertionError("Must populate simulation call")

    def read_simulation_results(self, point: np.array):
        """Read simulation results to standard form.

        Args:
            point (np.array): conditions to alter in simulation
        """
        raise AssertionError("Must populate simulation call")

    def point_to_filename(self, point: np.array) -> str:
        """Change a point to a base filename

        Args:
            point (np.array): conditions to alter in simulation

        Returns:
            str: basename of the file to use for this point
        """
        filename = "_".join(
            ["%s-%6.4f" % (n, x) for n, x in zip(self.lut_names, point)]
        )
        return filename

    # TODO: change this name
    def get(self, x_RT: np.array, geom: Geometry):
        """Retrieve point from LUT interpolator
        Args:
            x_RT: radiative-transfer portion of the statevector
            geom: local geometry conditions for lookup

        Returns:
            interpolated RTE result
        """
        point = np.zeros((self.n_point,))
        point[self.x_RT_lut_indices] = x_RT
        point[self.geometry_lut_indices] = np.array(
            [getattr(geom, key) for key in self.geometry_lut_names]
        )
        return self._lookup_lut(point)

    def _lookup_lut(self, point):
        if np.all(np.equal(point, self.last_point_looked_up)):
            return self.last_point_lookup_values
        else:
            ret = {}
            for key, lut in self.luts.items():
                ret[key] = np.array(lut(point)).ravel()

            self.last_point_looked_up = point
            self.last_point_lookup_values = ret
            return ret

    def run_simulations(self) -> None:
        """
        Run all simulations for the LUT grid.

        """

        # "points" contains all combinations of grid points
        # We will have one filename prefix per point
        points = common.combos(self.lut_grids)

        # Make the LUT calls (in parallel if specified)
        results = ray.get(
            [
                stream_simulation.remote(
                    point,
                    self.make_simulation_call,
                    self.read_simulation_results,
                    self.prebuilt_lut_file,
                )
                for point in points
            ]
        )

    def two_albedo_method(
        self,
        transups: list,
        drct_rflts_1: list,
        grnd_rflts_1: list,
        grnd_rflts_2: list,
        lp_1: list,
        lp_2: list,
        coszen: float,
        widths: list,
    ):
        """This implementation follows Guanter et al. (2009) (DOI:10.1080/01431160802438555),
        with modifications by Nimrod Carmon. It is called the "2-albedo" method, referring to running
        MODTRAN with 2 different surface albedos. Alternatively, one could also run the 3-albedo method,
        which is similar to this one with the single difference where the "path_radiance_no_surface"
        variable is taken from a zero-surface-reflectance MODTRAN run instead of being calculated from
        2 MODTRAN outputs.

        There are a few argument as to why the 2- or 3-albedo methods are beneficial:
        (1) for each grid point on the lookup table you sample MODTRAN 2 or 3 times, i.e., you get
        2 or 3 "data points" for the atmospheric parameter of interest. This in theory allows us
        to use a lower band model resolution for the MODTRAN run, which is much faster, while keeping
        high accuracy. (2) we use the decoupled transmittance products to expand
        the forward model and account for more physics, currently topography and glint.

        Args:
            transups:     upwelling direct transmittance
            drct_rflts_1: direct path ground reflected radiance for reflectance case 1
            grnd_rflts_1: total ground reflected radiance for reflectance case 1
            grnd_rflts_2: total ground reflected radiance for reflectance case 2
            lp_1:         path radiance (sum of single and multiple scattering) for reflectance case 1
            lp_2:         path radiance (sum of single and multiple scattering) for reflectance case 2
            coszen:       cosine of solar zenith angle
            widths:       fwhm of radiative transfer simulations

        Returns:
            transms:      total transmittance (downwelling * upwelling)
            t_down_dirs:  downwelling direct transmittance
            t_down_difs:  downwelling diffuse transmittance
            t_up_dirs:    upwelling direct transmittance
            t_up_difs:    upwelling diffuse transmittance
            sphalbs:      atmospheric spherical albedo
        """
        t_up_dirs = np.array(transups)
        direct_ground_reflected_1 = np.array(drct_rflts_1)
        total_ground_reflected_1 = np.array(grnd_rflts_1)
        total_ground_reflected_2 = np.array(grnd_rflts_2)
        path_radiance_1 = np.array(lp_1)
        path_radiance_2 = np.array(lp_2)
        # ToDo: get coszen from LUT and assign as attribute to self
        TOA_Irad = np.array(self.solar_irr) * coszen / np.pi
        rfl_1 = self.test_rfls[1]
        rfl_2 = self.test_rfls[2]

        direct_flux_1 = direct_ground_reflected_1 * np.pi / rfl_1 / t_up_dirs
        global_flux_1 = total_ground_reflected_1 * np.pi / rfl_1 / t_up_dirs

        global_flux_2 = total_ground_reflected_2 * np.pi / rfl_2 / t_up_dirs

        path_radiance_no_surface = (
            rfl_2 * path_radiance_1 * global_flux_2
            - rfl_1 * path_radiance_2 * global_flux_1
        ) / (rfl_2 * global_flux_2 - rfl_1 * global_flux_1)

        # Diffuse upwelling transmittance
        t_up_difs = (
            np.pi
            * (path_radiance_1 - path_radiance_no_surface)
            / (rfl_1 * global_flux_1)
        )

        # Spherical Albedo
        sphalbs = (global_flux_1 - global_flux_2) / (
            rfl_1 * global_flux_1 - rfl_2 * global_flux_2
        )
        direct_flux_radiance = direct_flux_1 / coszen

        global_flux_no_surface = global_flux_1 * (1.0 - rfl_1 * sphalbs)
        diffuse_flux_no_surface = global_flux_no_surface - direct_flux_radiance * coszen

        t_down_dirs = (
            direct_flux_radiance * coszen / np.array(widths) / np.pi
        ) / TOA_Irad
        t_down_difs = (diffuse_flux_no_surface / np.array(widths) / np.pi) / TOA_Irad

        # total transmittance
        transms = (t_down_dirs + t_down_difs) * (t_up_dirs + t_up_difs)

        return transms, t_down_dirs, t_down_difs, t_up_dirs, t_up_difs, sphalbs


@ray.remote
def stream_simulation(
    point: np.array,
    simmulation_call: function,
    reader: function,
    save_file: str,
    max_buffer_time: float = 0.5,
):
    """Run a simulation for a single point and stream the results to a saved lut file.

    Args:
        point (np.array): conditions to alter in simulation
        simmulation_call (function): function to run the simulation
        reader (function): function to read the results of the simulation
        save_file (str): netcdf file to save results to
        max_buffer_time (float, optional): _description_. Defaults to 0.5.
    """

    logging.debug("Running simulation for point: %s" % point)

    # Add a very slight timing offset to prevent all subprocesses
    # starting simultaneously
    time.sleep(float(np.random.random(1)) * max_buffer_time)

    simmulation_call(point)
    res = reader(point)
    # TODO: access this from new netcdf lut helper
    append_to_lut(point, res, save_file)<|MERGE_RESOLUTION|>--- conflicted
+++ resolved
@@ -61,7 +61,6 @@
 
         self.emission_mode = engine_config.emission_mode
         self.engine_base_dir = engine_config.engine_base_dir
-
         self.angular_lut_keys_degrees = [
             "observer_azimuth",
             "observer_zenith",
@@ -89,10 +88,6 @@
         self.multipart_transmittance = engine_config.multipart_transmittance
         self.topography_model = engine_config.topography_model
 
-<<<<<<< HEAD
-        # TBD
-        self.lut_products_nomenclature = [
-=======
         self.earth_sun_distance_path = os.path.join(
             get_isofit_path(), "data", "earth_sun_distance.txt"
         )
@@ -100,7 +95,6 @@
 
         # This is only for checking the validity of the read in sim names
         self.possible_lut_output_names = [
->>>>>>> 9aa272eb
             "rhoatm",
             "transm_down_dir",
             "transm_down_dif",
@@ -110,14 +104,6 @@
             "thermal_upwelling",
             "thermal_downwelling",
         ]
-<<<<<<< HEAD
-        if self.emission_mode:
-            self.lut_products_nomenclature = [
-                "thermal_upwelling",
-                "thermal_downwelling",
-            ] + self.lut_products_nomenclature
-=======
->>>>>>> 9aa272eb
 
         if self.multipart_transmittance:
             # ToDo: check if we're running the 2- or 3-albedo method
@@ -154,30 +140,10 @@
             # a lookup table dimension, but some lookup table dimensions
             # (like geometry parameters) may not be in the state vector.
             # TODO: ensure consistency with group keys in LUT file
-            self.lut_dimensions = self.lut["Dimensions"]
-            self.lut_sample_space = self.lut["SampleSpace"]
-            for output in self.lut["Products"]:
-                try:
-                    assert output in self.lut_products_nomenclature
-                except AssertionError:
-                    raise AssertionError(
-                        f"LUT output name {output} does not match nomenclature."
-                    )
-            self.lut_products = self.lut["Products"]
+            full_lut_grid = self.lut["sample_space"]
         else:
             self.solar_irr = None
-<<<<<<< HEAD
-            self.full_lut_grid = full_config.forward_model.radiative_transfer.lut_grid
-            self.lut_products = self.lut_products_nomenclature
-            if engine_config.lut_names is not None:
-                self.lut_dimensions = engine_config.lut_names
-            else:
-                self.lut_dimensions = (
-                    full_config.forward_model.radiative_transfer.lut_grid.keys()
-                )
-=======
             full_lut_grid = lut_grid
->>>>>>> 9aa272eb
 
         # Set up LUT grid
         self.lut_grid_config = OrderedDict()
@@ -186,13 +152,8 @@
         else:
             lut_names = full_lut_grid.keys()
 
-<<<<<<< HEAD
-        for key, value in self.full_lut_grid.items():
-            if key in self.lut_dimensions:
-=======
         for key, value in full_lut_grid.items():
             if key in lut_names:
->>>>>>> 9aa272eb
                 self.lut_grid_config[key] = value
         del lut_names
 
@@ -231,11 +192,10 @@
         self.last_point_looked_up = np.zeros(self.n_point)
         self.last_point_lookup_values = np.zeros(self.n_point)
 
-        if engine_config.interpolator_base_path:
-            self.interpolator_disk_paths = [
-                engine_config.interpolator_base_path + "_" + rtq + ".pkl"
-                for rtq in self.lut_names
-            ]
+        self.interpolator_disk_paths = [
+            engine_config.interpolator_base_path + "_" + rtq + ".pkl"
+            for rtq in self.lut_names
+        ]
 
     def make_simulation_call(self, point: np.array, template_only: bool = False):
         """Write template(s) and run simulation.
