--- conflicted
+++ resolved
@@ -292,23 +292,14 @@
         day_increment,
         mean_path_km,
         mean_to_sensor_zenith,
-<<<<<<< HEAD
-        mean_to_sun_zenith,
-        mean_to_sun_azimuth,
-=======
         mean_to_sun_azimuth,
         mean_to_sun_zenith,
->>>>>>> 50c7969f
         mean_relative_azimuth,
         valid,
         to_sensor_zenith_lut_grid,
         to_sun_zenith_lut_grid,
         relative_azimuth_lut_grid,
-<<<<<<< HEAD
-    ) = get_metadata_from_obs(paths.obs_working_path, lut_params)
-=======
     ) = tmpl.get_metadata_from_obs(paths.obs_working_path, lut_params)
->>>>>>> 50c7969f
 
     # overwrite the time in case original obs has an error in that band
     if h_m_s[0] != dt.hour and h_m_s[0] >= 24:
@@ -416,16 +407,10 @@
 
     logging.info("Observation means:")
     logging.info(f"Path (km): {mean_path_km}")
-<<<<<<< HEAD
-    logging.info(f"To-sensor zenith (deg): {mean_to_sensor_zenith}")
-    logging.info(f"To-sun zenith (deg): {mean_to_sun_zenith}")
-    logging.info(f"To-sun azimuth (deg): {mean_to_sun_azimuth}")
-=======
     logging.info(f"To-sensor azimuth (deg): {mean_to_sensor_azimuth}")
     logging.info(f"To-sensor zenith (deg): {mean_to_sensor_zenith}")
     logging.info(f"To-sun azimuth (deg): {mean_to_sun_zenith}")
     logging.info(f"To-sun zenith (deg): {mean_to_sun_zenith}")
->>>>>>> 50c7969f
     logging.info(f"Relative to-sun azimuth (deg): {mean_relative_azimuth}")
     logging.info(f"Altitude (km): {mean_altitude_km}")
 
@@ -487,15 +472,9 @@
             fid=paths.fid,
             altitude_km=mean_altitude_km,
             dayofyear=dayofyear,
-<<<<<<< HEAD
-            to_sensor_zenith=mean_to_sensor_zenith,
-            to_sun_zenith=mean_to_sun_zenith,
-            to_sun_azimuth=mean_to_sun_azimuth,
-=======
             to_sensor_azimuth=mean_to_sensor_azimuth,
             to_sensor_zenith=mean_to_sensor_zenith,
             to_sun_zenith=mean_to_sun_zenith,
->>>>>>> 50c7969f
             relative_azimuth=mean_relative_azimuth,
             gmtime=gmtime,
             elevation_km=mean_elevation_km,
@@ -582,15 +561,9 @@
             fid=paths.fid,
             altitude_km=mean_altitude_km,
             dayofyear=dayofyear,
-<<<<<<< HEAD
-            to_sensor_zenith=mean_to_sensor_zenith,
-            to_sun_zenith=mean_to_sun_zenith,
-            to_sun_azimuth=mean_to_sun_azimuth,
-=======
             to_sensor_azimuth=mean_to_sensor_azimuth,
             to_sensor_zenith=mean_to_sensor_zenith,
             to_sun_zenith=mean_to_sun_zenith,
->>>>>>> 50c7969f
             relative_azimuth=mean_relative_azimuth,
             gmtime=gmtime,
             elevation_km=mean_elevation_km,
@@ -605,11 +578,7 @@
             elevation_lut_grid=(
                 elevation_lut_grid
                 if elevation_lut_grid is not None
-<<<<<<< HEAD
-                else [mean_altitude_km]
-=======
                 else [mean_elevation_km]
->>>>>>> 50c7969f
             ),
             to_sensor_zenith_lut_grid=(
                 to_sensor_zenith_lut_grid
@@ -698,1474 +667,8 @@
             )
 
     logging.info("Done.")
-<<<<<<< HEAD
-
-
-class Pathnames:
-    """Class to determine and hold the large number of relative and absolute paths that are needed for isofit and
-    MODTRAN configuration files.
-
-    Args:
-        args: an argparse Namespace object with all inputs
-    """
-
-    def __init__(self, args):
-        # Determine FID based on sensor name
-        if args.sensor == "ang":
-            self.fid = split(args.input_radiance)[-1][:18]
-        elif args.sensor == "av3":
-            self.fid = split(args.input_radiance)[-1][:18]
-        elif args.sensor == "avcl":
-            self.fid = split(args.input_radiance)[-1][:16]
-        elif args.sensor == "emit":
-            self.fid = split(args.input_radiance)[-1][:19]
-        elif args.sensor == "enmap":
-            self.fid = args.input_radiance.split("/")[-1].split("_")[5]
-        elif args.sensor == "hyp":
-            self.fid = split(args.input_radiance)[-1][:22]
-        elif args.sensor == "neon":
-            self.fid = split(args.input_radiance)[-1][:21]
-        elif args.sensor == "prism":
-            self.fid = split(args.input_radiance)[-1][:18]
-        elif args.sensor == "prisma":
-            self.fid = args.input_radiance.split("/")[-1].split("_")[1]
-        elif args.sensor[:3] == "NA-":
-            self.fid = os.path.splitext(os.path.basename(args.input_radiance))[0]
-
-        logging.info("Flightline ID: %s" % self.fid)
-
-        # Names from inputs
-        self.aerosol_climatology = args.aerosol_climatology_path
-        self.input_radiance_file = args.input_radiance
-        self.input_loc_file = args.input_loc
-        self.input_obs_file = args.input_obs
-        self.working_directory = abspath(args.working_directory)
-
-        self.lut_modtran_directory = abspath(join(self.working_directory, "lut_full/"))
-
-        if args.surface_path:
-            self.surface_path = args.surface_path
-        else:
-            self.surface_path = os.getenv("ISOFIT_SURFACE_MODEL")
-        if self.surface_path is None:
-            logging.info("No surface model defined")
-
-        # set up some sub-directories
-        self.lut_h2o_directory = abspath(join(self.working_directory, "lut_h2o/"))
-        self.config_directory = abspath(join(self.working_directory, "config/"))
-        self.data_directory = abspath(join(self.working_directory, "data/"))
-        self.input_data_directory = abspath(join(self.working_directory, "input/"))
-        self.output_directory = abspath(join(self.working_directory, "output/"))
-
-        # define all output names
-        rdn_fname = self.fid + "_rdn"
-        self.rfl_working_path = abspath(
-            join(self.output_directory, rdn_fname.replace("_rdn", "_rfl"))
-        )
-        self.uncert_working_path = abspath(
-            join(self.output_directory, rdn_fname.replace("_rdn", "_uncert"))
-        )
-        self.lbl_working_path = abspath(
-            join(self.output_directory, rdn_fname.replace("_rdn", "_lbl"))
-        )
-        self.state_working_path = abspath(
-            join(self.output_directory, rdn_fname.replace("_rdn", "_state"))
-        )
-        self.surface_working_path = abspath(join(self.data_directory, "surface.mat"))
-
-        if args.copy_input_files is True:
-            self.radiance_working_path = abspath(
-                join(self.input_data_directory, rdn_fname)
-            )
-            self.obs_working_path = abspath(
-                join(self.input_data_directory, self.fid + "_obs")
-            )
-            self.loc_working_path = abspath(
-                join(self.input_data_directory, self.fid + "_loc")
-            )
-        else:
-            self.radiance_working_path = abspath(self.input_radiance_file)
-            self.obs_working_path = abspath(self.input_obs_file)
-            self.loc_working_path = abspath(self.input_loc_file)
-
-        if args.channelized_uncertainty_path:
-            self.input_channelized_uncertainty_path = args.channelized_uncertainty_path
-        else:
-            self.input_channelized_uncertainty_path = os.getenv(
-                "ISOFIT_CHANNELIZED_UNCERTAINTY"
-            )
-
-        self.channelized_uncertainty_working_path = abspath(
-            join(self.data_directory, "channelized_uncertainty.txt")
-        )
-
-        if args.model_discrepancy_path:
-            self.input_model_discrepancy_path = args.model_discrepancy_path
-        else:
-            self.input_model_discrepancy_path = None
-
-        self.model_discrepancy_working_path = abspath(
-            join(self.data_directory, "model_discrepancy.mat")
-        )
-
-        self.rdn_subs_path = abspath(
-            join(self.input_data_directory, self.fid + "_subs_rdn")
-        )
-        self.obs_subs_path = abspath(
-            join(self.input_data_directory, self.fid + "_subs_obs")
-        )
-        self.loc_subs_path = abspath(
-            join(self.input_data_directory, self.fid + "_subs_loc")
-        )
-        self.rfl_subs_path = abspath(
-            join(self.output_directory, self.fid + "_subs_rfl")
-        )
-        self.atm_coeff_path = abspath(
-            join(self.output_directory, self.fid + "_subs_atm")
-        )
-        self.state_subs_path = abspath(
-            join(self.output_directory, self.fid + "_subs_state")
-        )
-        self.uncert_subs_path = abspath(
-            join(self.output_directory, self.fid + "_subs_uncert")
-        )
-        self.h2o_subs_path = abspath(
-            join(self.output_directory, self.fid + "_subs_h2o")
-        )
-
-        self.wavelength_path = abspath(join(self.data_directory, "wavelengths.txt"))
-
-        self.modtran_template_path = abspath(
-            join(self.config_directory, self.fid + "_modtran_tpl.json")
-        )
-        self.h2o_template_path = abspath(
-            join(self.config_directory, self.fid + "_h2o_tpl.json")
-        )
-
-        self.modtran_config_path = abspath(
-            join(self.config_directory, self.fid + "_modtran.json")
-        )
-        self.h2o_config_path = abspath(
-            join(self.config_directory, self.fid + "_h2o.json")
-        )
-
-        if args.modtran_path:
-            self.modtran_path = args.modtran_path
-        else:
-            self.modtran_path = os.getenv("MODTRAN_DIR")
-
-        self.sixs_path = os.getenv("SIXS_DIR")
-
-        if os.getenv("ISOFIT_DIR"):
-            self.isofit_path = os.getenv("ISOFIT_DIR")
-        else:
-            # isofit file should live at isofit/isofit/core/isofit.py
-            self.isofit_path = os.path.dirname(
-                os.path.dirname(os.path.dirname(isofit.__file__))
-            )
-
-        if args.sensor == "avcl":
-            self.noise_path = join(self.isofit_path, "data", "avirisc_noise.txt")
-        elif args.sensor == "emit":
-            self.noise_path = join(self.isofit_path, "data", "emit_noise.txt")
-            if self.input_channelized_uncertainty_path is None:
-                self.input_channelized_uncertainty_path = join(
-                    self.isofit_path, "data", "emit_osf_uncertainty.txt"
-                )
-            if self.input_model_discrepancy_path is None:
-                self.input_model_discrepancy_path = join(
-                    self.isofit_path, "data", "emit_model_discrepancy.mat"
-                )
-        elif args.sensor == "av3":
-            self.noise_path = None
-            logging.info("no noise path found, proceeding without")
-            if self.input_channelized_uncertainty_path is None:
-                self.input_channelized_uncertainty_path = join(
-                    self.isofit_path, "data", "av3_osf_uncertainty.txt"
-                )
-        else:
-            self.noise_path = None
-            logging.info("no noise path found, proceeding without")
-            # quit()
-
-        self.earth_sun_distance_path = abspath(
-            join(self.isofit_path, "data", "earth_sun_distance.txt")
-        )
-        self.irradiance_file = abspath(
-            join(
-                self.isofit_path,
-                "examples",
-                "20151026_SantaMonica",
-                "data",
-                "prism_optimized_irr.dat",
-            )
-        )
-
-        self.aerosol_tpl_path = join(self.isofit_path, "data", "aerosol_template.json")
-        self.rdn_factors_path = None
-        if args.rdn_factors_path is not None:
-            self.rdn_factors_path = abspath(args.rdn_factors_path)
-
-        self.ray_temp_dir = args.ray_temp_dir
-
-    def make_directories(self):
-        """Build required subdirectories inside working_directory"""
-        for dpath in [
-            self.working_directory,
-            self.lut_h2o_directory,
-            self.lut_modtran_directory,
-            self.config_directory,
-            self.data_directory,
-            self.input_data_directory,
-            self.output_directory,
-        ]:
-            if not exists(dpath):
-                os.mkdir(dpath)
-
-    def stage_files(self):
-        """Stage data files by copying into working directory"""
-        files_to_stage = [
-            (self.input_radiance_file, self.radiance_working_path, True),
-            (self.input_obs_file, self.obs_working_path, True),
-            (self.input_loc_file, self.loc_working_path, True),
-            (self.surface_path, self.surface_working_path, False),
-            (
-                self.input_channelized_uncertainty_path,
-                self.channelized_uncertainty_working_path,
-                False,
-            ),
-            (
-                self.input_model_discrepancy_path,
-                self.model_discrepancy_working_path,
-                False,
-            ),
-        ]
-
-        for src, dst, hasheader in files_to_stage:
-            if src is None:
-                continue
-            if not exists(dst):
-                logging.info("Staging %s to %s" % (src, dst))
-                copyfile(src, dst)
-                if hasheader:
-                    copyfile(envi_header(src), envi_header(dst))
-
-
-class SerialEncoder(json.JSONEncoder):
-    """Encoder for json to help ensure json objects can be passed to the workflow manager."""
-
-    def default(self, obj):
-        if isinstance(obj, np.integer):
-            return int(obj)
-        elif isinstance(obj, np.floating):
-            return float(obj)
-        else:
-            return super(SerialEncoder, self).default(obj)
-
-
-class LUTConfig:
-    """A look up table class, containing default grid options.  All properties may be overridden with the optional
-        input configuration file path
-
-    Args:
-        lut_config_file: configuration file to override default values
-    """
-
-    def __init__(self, lut_config_file: str = None):
-        if lut_config_file is not None:
-            with open(lut_config_file, "r") as f:
-                lut_config = json.load(f)
-
-        # For each element, set the look up table spacing (lut_spacing) as the
-        # anticipated spacing value, or 0 to use a single point (not LUT).
-        # Set the 'lut_spacing_min' as the minimum distance allowed - if separation
-        # does not meet this threshold based on the available data, on a single
-        # point will be used.
-
-        # Units of kilometers
-        self.elevation_spacing = 0.25
-        self.elevation_spacing_min = 0.2
-
-        # Units of g / m2
-        self.h2o_spacing = 0.25
-        self.h2o_spacing_min = 0.03
-
-        # Special parameter to specify the minimum allowable water vapor value in g / m2
-        self.h2o_min = 0.05
-
-        # Set defaults, will override based on settings
-        # Units of g / m2
-        self.h2o_range = [0.05, 5]
-
-        # Units of degrees
-        self.to_sensor_zenith_spacing = 10
-        self.to_sensor_zenith_spacing_min = 2
-
-        # Units of degrees
-        self.to_sun_zenith_spacing = 10
-        self.to_sun_zenith_spacing_min = 2
-
-        # Units of degrees
-        self.relative_azimuth_spacing = 60
-        self.relative_azimuth_spacing_min = 25
-
-        # Units of AOD
-        self.aerosol_0_spacing = 0
-        self.aerosol_0_spacing_min = 0
-
-        # Units of AOD
-        self.aerosol_1_spacing = 0
-        self.aerosol_1_spacing_min = 0
-
-        # Units of AOD
-        self.aerosol_2_spacing = 0.25
-        self.aerosol_2_spacing_min = 0
-
-        # Units of AOD
-        self.aerosol_0_range = [0.001, 1]
-        self.aerosol_1_range = [0.001, 1]
-        self.aerosol_2_range = [0.001, 1]
-        self.aot_550_range = [0.001, 1]
-
-        self.aot_550_spacing = 0
-        self.aot_550_spacing_min = 0
-        
-        self.rte_auto_rebuild = True
-        self.flag_ocean_elevation = False
-
-        # overwrite anything that comes in from the config file
-        if lut_config_file is not None:
-            for key in lut_config:
-                if key in self.__dict__:
-                    setattr(self, key, lut_config[key])
-
-    def get_grid(
-        self, minval: float, maxval: float, spacing: float, min_spacing: float
-    ):
-        if spacing == 0:
-            logging.debug("Grid spacing set at 0, using no grid.")
-            return None
-        num_gridpoints = int(np.ceil((maxval - minval) / spacing)) + 1
-
-        grid = np.linspace(minval, maxval, num_gridpoints)
-
-        if min_spacing > 0.0001:
-            grid = np.round(grid, 4)
-        if len(grid) == 1:
-            logging.debug(
-                f"Grid spacing is 0, which is less than {min_spacing}.  No grid used"
-            )
-            return None
-        elif np.abs(grid[1] - grid[0]) < min_spacing:
-            logging.debug(
-                f"Grid spacing is {grid[1]-grid[0]}, which is less than {min_spacing}. "
-                " No grid used"
-            )
-            return None
-        else:
-            return grid
-
-    def get_angular_grid(
-        self,
-        angle_data_input: np.array,
-        spacing: float,
-        min_spacing: float,
-        units: str = "d",
-    ):
-        """Find either angular data 'center points' (num_points = 1), or a lut set that spans
-        angle variation in a systematic fashion.
-
-        Args:
-            angle_data_input: set of angle data to use to find center points
-            spacing: the desired angular spacing between points, or mean if -1
-            min_spacing: the minimum angular spacing between points allowed (if less, no grid)
-            units: specifies if data are in degrees (default) or radians
-
-        :Returns:
-            angular data center point or lut set spanning space
-
-        """
-        if spacing == 0:
-            logging.debug("Grid spacing set at 0, using no grid.")
-            return None
-
-        # Convert everything to radians so we don't have to track throughout
-        if units == "r":
-            angle_data = np.rad2deg(angle_data_input)
-        else:
-            angle_data = angle_data_input.copy()
-
-        spatial_data = np.hstack(
-            [
-                np.cos(np.deg2rad(angle_data)).reshape(-1, 1),
-                np.sin(np.deg2rad(angle_data)).reshape(-1, 1),
-            ]
-        )
-
-        # find which quadrants have data
-        quadrants = np.zeros((2, 2))
-        if np.any(np.logical_and(spatial_data[:, 0] > 0, spatial_data[:, 1] > 0)):
-            quadrants[1, 0] = 1
-        if np.any(np.logical_and(spatial_data[:, 0] > 0, spatial_data[:, 1] < 0)):
-            quadrants[1, 1] += 1
-        if np.any(np.logical_and(spatial_data[:, 0] < 0, spatial_data[:, 1] > 0)):
-            quadrants[0, 0] += 1
-        if np.any(np.logical_and(spatial_data[:, 0] < 0, spatial_data[:, 1] < 0)):
-            quadrants[0, 1] += 1
-
-        # Handle the case where angles are < 180 degrees apart
-        if np.sum(quadrants) < 3 and spacing != -1:
-            if np.sum(quadrants[1, :]) == 2:
-                # If angles cross the 0-degree line:
-                angle_spread = self.get_grid(
-                    np.min(angle_data + 180),
-                    np.max(angle_data + 180),
-                    spacing,
-                    min_spacing,
-                )
-                if angle_spread is None:
-                    return None
-                else:
-                    return angle_spread - 180
-            else:
-                # Otherwise, just space things out:
-                return self.get_grid(
-                    np.min(angle_data), np.max(angle_data), spacing, min_spacing
-                )
-        else:
-            if spacing >= 180:
-                logging.warning(
-                    f"Requested angle spacing is {spacing}, but obs angle divergence is"
-                    " > 180.  Tighter  spacing recommended"
-                )
-
-            # If we're greater than 180 degree spread, there's no universal answer. Try GMM.
-            if spacing == -1:
-                num_points = 1
-            else:
-                # This very well might overly space the grid, but we don't / can't know in general
-                num_points = int(np.ceil(360 / spacing))
-
-            # We initialize the GMM with a static seed for repeatability across runs
-            gmm = mixture.GaussianMixture(
-                n_components=num_points, covariance_type="full", random_state=1
-            )
-            if spatial_data.shape[0] == 1:
-                spatial_data = np.vstack([spatial_data, spatial_data])
-
-            # Protect memory against huge images
-            if spatial_data.shape[0] > 1e6:
-                use = np.linspace(0, spatial_data.shape[0] - 1, int(1e6), dtype=int)
-                spatial_data = spatial_data[use, :]
-
-            gmm.fit(spatial_data)
-            central_angles = np.degrees(np.arctan2(gmm.means_[:, 1], gmm.means_[:, 0]))
-            if num_points == 1:
-                return central_angles[0]
-
-            ca_quadrants = np.zeros((2, 2))
-            if np.any(np.logical_and(gmm.means_[:, 0] > 0, gmm.means_[:, 1] > 0)):
-                ca_quadrants[1, 0] = 1
-            elif np.any(np.logical_and(gmm.means_[:, 0] > 0, gmm.means_[:, 1] < 0)):
-                ca_quadrants[1, 1] += 1
-            elif np.any(np.logical_and(gmm.means_[:, 0] < 0, gmm.means_[:, 1] > 0)):
-                ca_quadrants[0, 0] += 1
-            elif np.any(np.logical_and(gmm.means_[:, 0] < 0, gmm.means_[:, 1] < 0)):
-                ca_quadrants[0, 1] += 1
-
-            if np.sum(ca_quadrants) < np.sum(quadrants):
-                logging.warning(
-                    f"GMM angles {central_angles} span"
-                    f" {np.sum(ca_quadrants)} quadrants, while data spans"
-                    f" {np.sum(ca_quadrants)} quadrants"
-                )
-
-            return central_angles
-
-
-def load_climatology(
-    config_path: str,
-    latitude: float,
-    longitude: float,
-    acquisition_datetime: datetime,
-    isofit_path: str,
-    lut_params: LUTConfig,
-) -> (np.array, np.array, np.array):
-    """Load climatology data, based on location and configuration
-
-    Args:
-        config_path: path to the base configuration directory for isofit
-        latitude: latitude to set for the segment (mean of acquisition suggested)
-        longitude: latitude to set for the segment (mean of acquisition suggested)
-        acquisition_datetime: datetime to use for the segment( mean of acquisition suggested)
-        isofit_path: base path to isofit installation (needed for data path references)
-        lut_params: parameters to use to define lut grid
-
-    :Returns
-        tuple containing:
-            aerosol_state_vector - A dictionary that defines the aerosol state vectors for isofit
-            aerosol_lut_grid - A dictionary of the aerosol lookup table (lut) grid to be explored
-            aerosol_model_path - A path to the location of the aerosol model to use with MODTRAN.
-
-    """
-
-    aerosol_model_path = join(isofit_path, "data", "aerosol_model.txt")
-    aerosol_state_vector = {}
-    aerosol_lut_grid = {}
-    aerosol_lut_ranges = [
-        lut_params.aerosol_0_range,
-        lut_params.aerosol_1_range,
-        lut_params.aerosol_2_range,
-    ]
-    aerosol_lut_spacing = [
-        lut_params.aerosol_0_spacing,
-        lut_params.aerosol_1_spacing,
-        lut_params.aerosol_2_spacing,
-    ]
-    aerosol_lut_spacing_mins = [
-        lut_params.aerosol_0_spacing_min,
-        lut_params.aerosol_1_spacing_min,
-        lut_params.aerosol_2_spacing_min,
-    ]
-    for _a, alr in enumerate(aerosol_lut_ranges):
-        aerosol_lut = lut_params.get_grid(
-            alr[0], alr[1], aerosol_lut_spacing[_a], aerosol_lut_spacing_mins[_a]
-        )
-        if aerosol_lut is not None:
-            aerosol_state_vector["AERFRAC_{}".format(_a)] = {
-                "bounds": [float(alr[0]), float(alr[1])],
-                "scale": 1,
-                "init": float((alr[1] - alr[0]) / 10.0 + alr[0]),
-                "prior_sigma": 10.0,
-                "prior_mean": float((alr[1] - alr[0]) / 10.0 + alr[0]),
-            }
-
-            aerosol_lut_grid["AERFRAC_{}".format(_a)] = aerosol_lut.tolist()
-
-    aot_550_lut = lut_params.get_grid(
-        lut_params.aot_550_range[0],
-        lut_params.aot_550_range[1],
-        lut_params.aot_550_spacing,
-        lut_params.aot_550_spacing_min,
-    )
-    if aot_550_lut is not None:
-        aerosol_lut_grid["AOT550"] = aot_550_lut.tolist()
-        alr = [aerosol_lut_grid["AOT550"][0], aerosol_lut_grid["AOT550"][-1]]
-        aerosol_state_vector["AOT550"] = {
-            "bounds": [float(alr[0]), float(alr[1])],
-            "scale": 1,
-            "init": float((alr[1] - alr[0]) / 10.0 + alr[0]),
-            "prior_sigma": 10.0,
-            "prior_mean": float((alr[1] - alr[0]) / 10.0 + alr[0]),
-        }
-
-    logging.info("Loading Climatology")
-    # If a configuration path has been provided, use it to get relevant info
-    if config_path is not None:
-        month = acquisition_datetime.timetuple().tm_mon
-        year = acquisition_datetime.timetuple().tm_year
-        with open(config_path, "r") as fin:
-            for case in json.load(fin)["cases"]:
-                match = True
-                logging.info("matching", latitude, longitude, month, year)
-                for criterion, interval in case["criteria"].items():
-                    logging.info(criterion, interval, "...")
-                    if criterion == "latitude":
-                        if latitude < interval[0] or latitude > interval[1]:
-                            match = False
-                    if criterion == "longitude":
-                        if longitude < interval[0] or longitude > interval[1]:
-                            match = False
-                    if criterion == "month":
-                        if month < interval[0] or month > interval[1]:
-                            match = False
-                    if criterion == "year":
-                        if year < interval[0] or year > interval[1]:
-                            match = False
-
-                if match:
-                    aerosol_state_vector = case["aerosol_state_vector"]
-                    aerosol_lut_grid = case["aerosol_lut_grid"]
-                    aerosol_model_path = case["aerosol_mdl_path"]
-                    break
-
-    logging.info(
-        "Climatology Loaded.  Aerosol State Vector:\n{}\nAerosol LUT Grid:\n{}\nAerosol"
-        " model path:{}".format(
-            aerosol_state_vector, aerosol_lut_grid, aerosol_model_path
-        )
-    )
-    return aerosol_state_vector, aerosol_lut_grid, aerosol_model_path
-
-
-def calc_modtran_max_water(paths: Pathnames) -> float:
-    """MODTRAN may put a ceiling on "legal" H2O concentrations.  This function calculates that ceiling.  The intended
-     use is to make sure the LUT does not contain useless gridpoints above it.
-
-    Args:
-        paths: object containing references to all relevant file locations
-
-    Returns:
-        max_water - maximum MODTRAN H2OSTR value for provided obs conditions
-    """
-
-    max_water = None
-    # TODO: this is effectively redundant from the radiative_transfer->modtran. Either devise a way
-    # to port in from there, or put in utils to reduce redundancy.
-    xdir = {"linux": "linux", "darwin": "macos", "windows": "windows"}
-    name = "H2O_bound_test"
-    filebase = os.path.join(paths.lut_h2o_directory, name)
-    with open(paths.h2o_template_path, "r") as f:
-        bound_test_config = json.load(f)
-
-    bound_test_config["MODTRAN"][0]["MODTRANINPUT"]["NAME"] = name
-    bound_test_config["MODTRAN"][0]["MODTRANINPUT"]["ATMOSPHERE"]["H2OSTR"] = 50
-    with open(filebase + ".json", "w") as fout:
-        fout.write(
-            json.dumps(bound_test_config, cls=SerialEncoder, indent=4, sort_keys=True)
-        )
-
-    cmd = os.path.join(
-        paths.modtran_path, "bin", xdir[platform], "mod6c_cons " + filebase + ".json"
-    )
-    try:
-        subprocess.call(cmd, shell=True, timeout=10, cwd=paths.lut_h2o_directory)
-    except:
-        pass
-
-    with open(filebase + ".tp6", errors="ignore") as tp6file:
-        for count, line in enumerate(tp6file):
-            if "The water column is being set to the maximum" in line:
-                max_water = line.split(",")[1].strip()
-                max_water = float(max_water.split(" ")[0])
-                break
-
-    if max_water is None:
-        logging.error(
-            "Could not find MODTRAN H2O upper bound in file {}".format(
-                filebase + ".tp6"
-            )
-        )
-        raise KeyError("Could not find MODTRAN H2O upper bound")
-
-    return max_water
-
-
-def get_metadata_from_obs(
-    obs_file: str,
-    lut_params: LUTConfig,
-    trim_lines: int = 5,
-    max_flight_duration_h: int = 8,
-    nodata_value: float = -9999,
-) -> (List, bool, float, float, float, np.array, List, List):
-    """Get metadata needed for complete runs from the observation file
-    (bands: path length, to-sensor azimuth, to-sensor zenith, to-sun azimuth,
-    to-sun zenith, phase, slope, aspect, cosine i, UTC time).
-
-    Args:
-        obs_file:              file name to pull data from
-        lut_params:            parameters to use to define lut grid
-        trim_lines:            number of lines to ignore at beginning and end of file (good if lines contain values
-                               that are erroneous but not nodata
-        max_flight_duration_h: maximum length of the current acquisition, used to check if we've lapped a UTC day
-        nodata_value:          value to ignore from location file
-
-    :Returns:
-        tuple containing:
-            h_m_s - list of the mean-time hour, minute, and second within the line
-            increment_day - indicator of whether the UTC day has been changed since the beginning of the line time
-            mean_path_km - mean distance between sensor and ground in km for good data
-            mean_to_sensor_azimuth - mean to-sensor azimuth for good data
-            mean_to_sensor_zenith - mean to-sensor zenith for good data
-            mean_to_sun_zenith - mean to-sun zenith for good data
-            mean_relative_azimuth - mean relative to-sun azimuth for good data
-            valid - boolean array indicating which pixels were NOT nodata
-            to_sensor_zenith_lut_grid - the to-sensor zenith look up table grid for good data
-            to_sun_zenith_lut_grid - the to-sun zenith look up table grid for good data
-            relative_azimuth_lut_grid - the relative to-sun azimuth look up table grid for good data
-    """
-    obs_dataset = envi.open(envi_header(obs_file), obs_file)
-    obs = obs_dataset.open_memmap(interleave="bip", writable=False)
-    valid = np.logical_not(np.any(np.isclose(obs, nodata_value), axis=2))
-
-    path_km = obs[:, :, 0] / 1000.0
-    to_sensor_azimuth = obs[:, :, 1]
-    to_sensor_zenith = obs[:, :, 2]
-    to_sun_azimuth = obs[:, :, 3]
-    to_sun_zenith = obs[:, :, 4]
-    time = obs[:, :, 9]
-
-    # calculate relative to-sun azimuth
-    delta_phi = to_sun_azimuth - to_sensor_azimuth
-    delta_phi = delta_phi % 360
-    relative_azimuth = np.abs(delta_phi - 180)
-
-    use_trim = trim_lines != 0 and valid.shape[0] > trim_lines * 2
-    if use_trim:
-        actual_valid = valid.copy()
-        valid[:trim_lines, :] = False
-        valid[-trim_lines:, :] = False
-
-    mean_path_km = np.mean(path_km[valid])
-    del path_km
-
-    mean_to_sensor_zenith = 180 - lut_params.get_angular_grid(
-        to_sensor_zenith[valid], -1, 0
-    )
-    mean_to_sun_zenith = lut_params.get_angular_grid(to_sun_zenith[valid], -1, 0)
-    mean_to_sun_azimuth = (
-        lut_params.get_angular_grid(to_sun_azimuth[valid], -1, 0) % 360
-    )
-    mean_relative_azimuth = (
-        lut_params.get_angular_grid(relative_azimuth[valid], -1, 0) % 360
-    )
-
-    # geom_margin = EPS * 2.0
-    to_sensor_zenith_lut_grid = lut_params.get_angular_grid(
-        to_sensor_zenith[valid],
-        lut_params.to_sensor_zenith_spacing,
-        lut_params.to_sensor_zenith_spacing_min,
-    )
-    if to_sensor_zenith_lut_grid is not None:
-        to_sensor_zenith_lut_grid = np.sort(180 - to_sensor_zenith_lut_grid)
-
-    to_sun_zenith_lut_grid = lut_params.get_angular_grid(
-        to_sun_zenith[valid],
-        lut_params.to_sun_zenith_spacing,
-        lut_params.to_sun_zenith_spacing_min,
-    )
-    if to_sun_zenith_lut_grid is not None:
-        to_sun_zenith_lut_grid = np.sort(to_sun_zenith_lut_grid)
-
-    relative_azimuth_lut_grid = lut_params.get_angular_grid(
-        relative_azimuth[valid],
-        lut_params.relative_azimuth_spacing,
-        lut_params.relative_azimuth_spacing_min,
-    )
-    if relative_azimuth_lut_grid is not None:
-        relative_azimuth_lut_grid = np.sort(
-            np.array([x % 360 for x in relative_azimuth_lut_grid])
-        )
-
-    del to_sensor_azimuth
-    del to_sensor_zenith
-    del to_sun_azimuth
-    del to_sun_zenith
-    del relative_azimuth
-
-    # Make time calculations
-    mean_time = np.mean(time[valid])
-    min_time = np.min(time[valid])
-    max_time = np.max(time[valid])
-
-    increment_day = False
-    # UTC day crossover corner case
-    if max_time > 24 - max_flight_duration_h and min_time < max_flight_duration_h:
-        time[np.logical_and(time < max_flight_duration_h, valid)] += 24
-        mean_time = np.mean(time[valid])
-
-        # This means the majority of the line was really in the next UTC day,
-        # increment the line accordingly
-        if mean_time > 24:
-            mean_time -= 24
-            increment_day = True
-
-    # Calculate hour, minute, second
-    h_m_s = [np.floor(mean_time)]
-    h_m_s.append(np.floor((mean_time - h_m_s[-1]) * 60))
-    h_m_s.append(np.floor((mean_time - h_m_s[-2] - h_m_s[-1] / 60.0) * 3600))
-
-    if use_trim:
-        valid = actual_valid
-
-    return (
-        h_m_s,
-        increment_day,
-        mean_path_km,
-        mean_to_sensor_zenith,
-        mean_to_sun_zenith,
-        mean_to_sun_azimuth,
-        mean_relative_azimuth,
-        valid,
-        to_sensor_zenith_lut_grid,
-        to_sun_zenith_lut_grid,
-        relative_azimuth_lut_grid,
-    )
-
-
-def get_metadata_from_loc(
-    loc_file: str,
-    lut_params: LUTConfig,
-    trim_lines: int = 5,
-    nodata_value: float = -9999,
-    pressure_elevation: bool = False,
-) -> (float, float, float, np.array):
-    """Get metadata needed for complete runs from the location file (bands long, lat, elev).
-
-    Args:
-        loc_file: file name to pull data from
-        lut_params: parameters to use to define lut grid
-        trim_lines: number of lines to ignore at beginning and end of file (good if lines contain values that are
-                    erroneous but not nodata
-        nodata_value: value to ignore from location file
-        pressure_elevation: retrieve pressure elevation (requires expanded ranges)
-
-    :Returns:
-        tuple containing:
-            mean_latitude - mean latitude of good values from the location file
-            mean_longitude - mean latitude of good values from the location file
-            mean_elevation_km - mean ground estimate of good values from the location file
-            elevation_lut_grid - the elevation look up table, based on globals and values from location file
-    """
-
-    loc_dataset = envi.open(envi_header(loc_file), loc_file)
-    loc_data = loc_dataset.open_memmap(interleave="bsq", writable=False)
-    valid = np.logical_not(np.any(loc_data == nodata_value, axis=0))
-
-    use_trim = trim_lines != 0 and valid.shape[0] > trim_lines * 2
-    if use_trim:
-        valid[:trim_lines, :] = False
-        valid[-trim_lines:, :] = False
-
-    # Grab zensor position and orientation information
-    mean_latitude = lut_params.get_angular_grid(loc_data[1, valid].flatten(), -1, 0)
-    mean_longitude = lut_params.get_angular_grid(
-        -1 * loc_data[0, valid].flatten(), -1, 0
-    )
-
-    mean_elevation_km = np.mean(loc_data[2, valid]) / 1000.0
-
-    # make elevation grid
-    min_elev = np.min(loc_data[2, valid]) / 1000.0
-    max_elev = np.max(loc_data[2, valid]) / 1000.0
-    if pressure_elevation:
-        min_elev = max(min_elev - 2, 0.25)
-        max_elev += 2
-    elevation_lut_grid = lut_params.get_grid(
-        min_elev,
-        max_elev,
-        lut_params.elevation_spacing,
-        lut_params.elevation_spacing_min,
-    )
-
-    return mean_latitude, mean_longitude, mean_elevation_km, elevation_lut_grid
-
-
-def build_presolve_config(
-    paths: Pathnames,
-    h2o_lut_grid: np.array,
-    n_cores: int = -1,
-    use_emp_line: bool = False,
-    surface_category="multicomponent_surface",
-    emulator_base: str = None,
-    uncorrelated_radiometric_uncertainty: float = 0.0,
-    segmentation_size: int = 400,
-    debug: bool = False,
-) -> None:
-    """Write an isofit config file for a presolve, with limited info.
-
-    Args:
-        paths: object containing references to all relevant file locations
-        h2o_lut_grid: the water vapor look up table grid isofit should use for this solve
-        n_cores: number of cores to use in processing
-        use_emp_line: flag whether or not to set up for the empirical line estimation
-        surface_category: type of surface to use
-        emulator_base: the basename of the emulator, if used
-        uncorrelated_radiometric_uncertainty: uncorrelated radiometric uncertainty parameter for isofit
-        segmentation_size: image segmentation size if empirical line is used
-        debug: flag to enable debug_mode in the config.implementation
-    """
-
-    # Determine number of spectra included in each retrieval.  If we are
-    # operating on segments, this will average down instrument noise
-    if use_emp_line:
-        spectra_per_inversion = segmentation_size
-    else:
-        spectra_per_inversion = 1
-
-    if emulator_base is None:
-        engine_name = "modtran"
-    else:
-        engine_name = "sRTMnet"
-
-    if surface_category == "glint_model_surface":
-        glint_model = True
-        multipart_transmittance = True
-    else:
-        glint_model = False
-        multipart_transmittance = False
-
-    radiative_transfer_config = {
-        "glint_model": glint_model,
-        "radiative_transfer_engines": {
-            "vswir": {
-                "engine_name": engine_name,
-                "multipart_transmittance": multipart_transmittance,
-                "lut_path": paths.lut_h2o_directory,
-                "template_file": paths.h2o_template_path,
-                "lut_names": ["H2OSTR"],
-                "statevector_names": ["H2OSTR"],
-            }
-        },
-        "statevector": {
-            "H2OSTR": {
-                "bounds": [float(np.min(h2o_lut_grid)), float(np.max(h2o_lut_grid))],
-                "scale": 0.01,
-                "init": np.percentile(h2o_lut_grid, 25),
-                "prior_sigma": 100.0,
-                "prior_mean": 1.5,
-            }
-        },
-        "lut_grid": {
-            "H2OSTR": [float(x) for x in h2o_lut_grid],
-        },
-        "unknowns": {"H2O_ABSCO": 0.0},
-    }
-
-    if emulator_base is not None:
-        radiative_transfer_config["radiative_transfer_engines"]["vswir"][
-            "emulator_file"
-        ] = abspath(emulator_base)
-        radiative_transfer_config["radiative_transfer_engines"]["vswir"][
-            "emulator_aux_file"
-        ] = abspath(os.path.splitext(emulator_base)[0] + "_aux.npz")
-        radiative_transfer_config["radiative_transfer_engines"]["vswir"][
-            "interpolator_base_path"
-        ] = abspath(
-            os.path.join(
-                paths.lut_h2o_directory, os.path.basename(emulator_base) + "_vi"
-            )
-        )
-        radiative_transfer_config["radiative_transfer_engines"]["vswir"][
-            "earth_sun_distance_file"
-        ] = paths.earth_sun_distance_path
-        radiative_transfer_config["radiative_transfer_engines"]["vswir"][
-            "irradiance_file"
-        ] = paths.irradiance_file
-        radiative_transfer_config["radiative_transfer_engines"]["vswir"][
-            "engine_base_dir"
-        ] = paths.sixs_path
-
-    else:
-        radiative_transfer_config["radiative_transfer_engines"]["vswir"][
-            "engine_base_dir"
-        ] = paths.modtran_path
-
-    # make isofit configuration
-    isofit_config_h2o = {
-        "ISOFIT_base": paths.isofit_path,
-        "output": {"estimated_state_file": paths.h2o_subs_path},
-        "input": {},
-        "forward_model": {
-            "instrument": {
-                "wavelength_file": paths.wavelength_path,
-                "integrations": spectra_per_inversion,
-                "unknowns": {
-                    "uncorrelated_radiometric_uncertainty": uncorrelated_radiometric_uncertainty
-                },
-            },
-            "surface": {
-                "surface_category": surface_category,
-                "surface_file": paths.surface_working_path,
-                "select_on_init": True,
-            },
-            "radiative_transfer": radiative_transfer_config,
-        },
-        "implementation": {
-            "ray_temp_dir": paths.ray_temp_dir,
-            "inversion": {"windows": INVERSION_WINDOWS},
-            "n_cores": n_cores,
-            "debug_mode": debug,
-        },
-    }
-
-    if paths.input_channelized_uncertainty_path is not None:
-        isofit_config_h2o["forward_model"]["instrument"]["unknowns"][
-            "channelized_radiometric_uncertainty_file"
-        ] = paths.channelized_uncertainty_working_path
-
-    if paths.input_model_discrepancy_path is not None:
-        isofit_config_h2o["forward_model"][
-            "model_discrepancy_file"
-        ] = paths.model_discrepancy_working_path
-
-    if paths.noise_path is not None:
-        isofit_config_h2o["forward_model"]["instrument"][
-            "parametric_noise_file"
-        ] = paths.noise_path
-    else:
-        isofit_config_h2o["forward_model"]["instrument"]["SNR"] = 1000
-
-    if paths.rdn_factors_path:
-        isofit_config_h2o["input"][
-            "radiometry_correction_file"
-        ] = paths.rdn_factors_path
-
-    if use_emp_line:
-        isofit_config_h2o["input"]["measured_radiance_file"] = paths.rdn_subs_path
-        isofit_config_h2o["input"]["loc_file"] = paths.loc_subs_path
-        isofit_config_h2o["input"]["obs_file"] = paths.obs_subs_path
-    else:
-        isofit_config_h2o["input"][
-            "measured_radiance_file"
-        ] = paths.radiance_working_path
-        isofit_config_h2o["input"]["loc_file"] = paths.loc_working_path
-        isofit_config_h2o["input"]["obs_file"] = paths.obs_working_path
-
-    # write modtran_template
-    with open(paths.h2o_config_path, "w") as fout:
-        fout.write(
-            json.dumps(isofit_config_h2o, cls=SerialEncoder, indent=4, sort_keys=True)
-        )
-
-
-def build_main_config(
-    paths: Pathnames,
-    lut_params: LUTConfig,
-    h2o_lut_grid: np.array = None,
-    elevation_lut_grid: np.array = None,
-    to_sensor_zenith_lut_grid: np.array = None,
-    to_sun_zenith_lut_grid: np.array = None,
-    relative_azimuth_lut_grid: np.array = None,
-    mean_latitude: float = None,
-    mean_longitude: float = None,
-    dt: datetime = None,
-    use_emp_line: bool = True,
-    n_cores: int = -1,
-    surface_category="multicomponent_surface",
-    emulator_base: str = None,
-    uncorrelated_radiometric_uncertainty: float = 0.0,
-    multiple_restarts: bool = False,
-    segmentation_size=400,
-    pressure_elevation: bool = False,
-    debug: bool = False,
-) -> None:
-    """Write an isofit config file for the main solve, using the specified pathnames and all given info
-
-    Args:
-        paths:                                object containing references to all relevant file locations
-        lut_params:                           configuration parameters for the lut grid
-        h2o_lut_grid:                         the water vapor look up table grid isofit should use for this solve
-        elevation_lut_grid:                   the ground elevation look up table grid isofit should use for this solve
-        to_sensor_zenith_lut_grid:            the to-sensor zenith angle look up table grid isofit should use for this
-                                              solve
-        to_sun_zenith_lut_grid:               the to-sun zenith angle look up table grid isofit should use for this
-                                              solve
-        relative_azimuth_lut_grid:            the relative to-sun azimuth angle look up table grid isofit should use for
-                                              this solve
-        mean_latitude:                        the latitude isofit should use for this solve
-        mean_longitude:                       the longitude isofit should use for this solve
-        dt:                                   the datetime object corresponding to this flightline to use for this solve
-        use_emp_line:                         flag whether or not to set up for the empirical line estimation
-        n_cores:                              the number of cores to use during processing
-        surface_category:                     type of surface to use
-        emulator_base:                        the basename of the emulator, if used
-        uncorrelated_radiometric_uncertainty: uncorrelated radiometric uncertainty parameter for isofit
-        multiple_restarts:                    if true, use multiple restarts
-        segmentation_size:                    image segmentation size if empirical line is used
-        pressure_elevation:                   if true, retrieve pressure elevation
-        debug:                                if true, run ISOFIT in debug mode
-    """
-
-    # Determine number of spectra included in each retrieval.  If we are
-    # operating on segments, this will average down instrument noise
-    if use_emp_line:
-        spectra_per_inversion = segmentation_size
-    else:
-        spectra_per_inversion = 1
-
-    if emulator_base is None:
-        engine_name = "modtran"
-    else:
-        engine_name = "sRTMnet"
-
-    if surface_category == "glint_model_surface":
-        glint_model = True
-        multipart_transmittance = True
-    else:
-        glint_model = False
-        multipart_transmittance = False
-
-    radiative_transfer_config = {
-        "glint_model": glint_model,
-        "radiative_transfer_engines": {
-            "vswir": {
-                "engine_name": engine_name,
-                "multipart_transmittance": multipart_transmittance,
-                "lut_path": paths.lut_modtran_directory,
-                "aerosol_template_file": paths.aerosol_tpl_path,
-                "template_file": paths.modtran_template_path,
-                # lut_names - populated below
-                # statevector_names - populated below
-            }
-        },
-        "statevector": {},
-        "lut_grid": {},
-        "unknowns": {"H2O_ABSCO": 0.0},
-    }
-
-    if h2o_lut_grid is not None:
-        radiative_transfer_config["statevector"]["H2OSTR"] = {
-            "bounds": [h2o_lut_grid[0], h2o_lut_grid[-1]],
-            "scale": 1,
-            "init": (h2o_lut_grid[1] + h2o_lut_grid[-1]) / 2.0,
-            "prior_sigma": 100.0,
-            "prior_mean": (h2o_lut_grid[1] + h2o_lut_grid[-1]) / 2.0,
-        }
-
-    if pressure_elevation:
-        radiative_transfer_config["statevector"]["GNDALT"] = {
-            "bounds": [elevation_lut_grid[0], elevation_lut_grid[-1]],
-            "scale": 100,
-            "init": (elevation_lut_grid[1] + elevation_lut_grid[-1]) / 2.0,
-            "prior_sigma": 1000.0,
-            "prior_mean": (elevation_lut_grid[1] + elevation_lut_grid[-1]) / 2.0,
-        }
-
-    if emulator_base is not None:
-        radiative_transfer_config["radiative_transfer_engines"]["vswir"][
-            "emulator_file"
-        ] = abspath(emulator_base)
-        radiative_transfer_config["radiative_transfer_engines"]["vswir"][
-            "emulator_aux_file"
-        ] = abspath(os.path.splitext(emulator_base)[0] + "_aux.npz")
-        radiative_transfer_config["radiative_transfer_engines"]["vswir"][
-            "interpolator_base_path"
-        ] = abspath(
-            os.path.join(
-                paths.lut_modtran_directory,
-                os.path.basename(os.path.splitext(emulator_base)[0]) + "_vi",
-            )
-        )
-        radiative_transfer_config["radiative_transfer_engines"]["vswir"][
-            "earth_sun_distance_file"
-        ] = paths.earth_sun_distance_path
-        radiative_transfer_config["radiative_transfer_engines"]["vswir"][
-            "irradiance_file"
-        ] = paths.irradiance_file
-        radiative_transfer_config["radiative_transfer_engines"]["vswir"][
-            "engine_base_dir"
-        ] = paths.sixs_path
-
-    else:
-        radiative_transfer_config["radiative_transfer_engines"]["vswir"][
-            "engine_base_dir"
-        ] = paths.modtran_path
-
-    # add aerosol elements from climatology
-    aerosol_state_vector, aerosol_lut_grid, aerosol_model_path = load_climatology(
-        paths.aerosol_climatology,
-        mean_latitude,
-        mean_longitude,
-        dt,
-        paths.isofit_path,
-        lut_params=lut_params,
-    )
-    radiative_transfer_config["statevector"].update(aerosol_state_vector)
-    radiative_transfer_config["lut_grid"].update(aerosol_lut_grid)
-    radiative_transfer_config["radiative_transfer_engines"]["vswir"][
-        "aerosol_model_file"
-    ] = aerosol_model_path
-
-    if h2o_lut_grid is not None:
-        radiative_transfer_config["lut_grid"]["H2OSTR"] = h2o_lut_grid.tolist()
-    if elevation_lut_grid is not None and len(elevation_lut_grid) > 1:
-        radiative_transfer_config["lut_grid"][
-            "surface_elevation_km"
-        ] = elevation_lut_grid.tolist()
-    if to_sensor_zenith_lut_grid is not None and len(to_sensor_zenith_lut_grid) > 1:
-        radiative_transfer_config["lut_grid"][
-            "observer_zenith"
-        ] = to_sensor_zenith_lut_grid.tolist()  # modtran convention
-    if to_sun_zenith_lut_grid is not None and len(to_sun_zenith_lut_grid) > 1:
-        radiative_transfer_config["lut_grid"][
-            "solar_zenith"
-        ] = to_sun_zenith_lut_grid.tolist()
-    if relative_azimuth_lut_grid is not None and len(relative_azimuth_lut_grid) > 1:
-        radiative_transfer_config["lut_grid"][
-            "relative_azimuth"
-        ] = relative_azimuth_lut_grid.tolist()
-
-    # MODTRAN should know about our whole LUT grid and all of our statevectors, so copy them in
-    radiative_transfer_config["radiative_transfer_engines"]["vswir"][
-        "statevector_names"
-    ] = list(radiative_transfer_config["statevector"].keys())
-    radiative_transfer_config["radiative_transfer_engines"]["vswir"][
-        "lut_names"
-    ] = list(radiative_transfer_config["lut_grid"].keys())
-
-    # make isofit configuration
-    isofit_config_modtran = {
-        "ISOFIT_base": paths.isofit_path,
-        "input": {},
-        "output": {},
-        "forward_model": {
-            "instrument": {
-                "wavelength_file": paths.wavelength_path,
-                "integrations": spectra_per_inversion,
-                "unknowns": {
-                    "uncorrelated_radiometric_uncertainty": uncorrelated_radiometric_uncertainty
-                },
-            },
-            "surface": {
-                "surface_file": paths.surface_working_path,
-                "surface_category": surface_category,
-                "select_on_init": True,
-            },
-            "radiative_transfer": radiative_transfer_config,
-        },
-        "implementation": {
-            "ray_temp_dir": paths.ray_temp_dir,
-            "inversion": {"windows": INVERSION_WINDOWS},
-            "n_cores": n_cores,
-            "debug_mode": debug
-        },
-    }
-    
-    if hasattr(lut_params,"rte_auto_rebuild"):
-        isofit_config_modtran["implementation"]["rte_auto_rebuild"] = lut_params.rte_auto_rebuild
-        logging.info(f"Set rte_auto_rebuild from LUT config file (rte_auto_rebuild = {lut_params.rte_auto_rebuild})")
-    else:
-        logging.info('rte_auto_rebuild not in lut_params')
-    
-    if use_emp_line:
-        isofit_config_modtran["input"]["measured_radiance_file"] = paths.rdn_subs_path
-        isofit_config_modtran["input"]["loc_file"] = paths.loc_subs_path
-        isofit_config_modtran["input"]["obs_file"] = paths.obs_subs_path
-        isofit_config_modtran["output"]["estimated_state_file"] = paths.state_subs_path
-        isofit_config_modtran["output"][
-            "posterior_uncertainty_file"
-        ] = paths.uncert_subs_path
-        isofit_config_modtran["output"][
-            "estimated_reflectance_file"
-        ] = paths.rfl_subs_path
-        isofit_config_modtran["output"][
-            "atmospheric_coefficients_file"
-        ] = paths.atm_coeff_path
-    else:
-        isofit_config_modtran["input"][
-            "measured_radiance_file"
-        ] = paths.radiance_working_path
-        isofit_config_modtran["input"]["loc_file"] = paths.loc_working_path
-        isofit_config_modtran["input"]["obs_file"] = paths.obs_working_path
-        isofit_config_modtran["output"][
-            "posterior_uncertainty_file"
-        ] = paths.uncert_working_path
-        isofit_config_modtran["output"][
-            "estimated_reflectance_file"
-        ] = paths.rfl_working_path
-        isofit_config_modtran["output"][
-            "estimated_state_file"
-        ] = paths.state_working_path
-
-    if multiple_restarts:
-        eps = 1e-2
-        grid = {}
-        if h2o_lut_grid is not None:
-            h2o_delta = float(h2o_lut_grid[-1]) - float(h2o_lut_grid[0])
-            grid["H2OSTR"] = [
-                round(h2o_lut_grid[0] + h2o_delta * 0.02, 4),
-                round(h2o_lut_grid[-1] - h2o_delta * 0.02, 4),
-            ]
-
-        # We will initialize using different AODs for the first aerosol in the LUT
-        if len(aerosol_lut_grid) > 0:
-            key = list(aerosol_lut_grid.keys())[0]
-            aer_delta = aerosol_lut_grid[key][-1] - aerosol_lut_grid[key][0]
-            grid[key] = [
-                round(aerosol_lut_grid[key][0] + aer_delta * 0.02, 4),
-                round(aerosol_lut_grid[key][-1] - aer_delta * 0.02, 4),
-            ]
-        isofit_config_modtran["implementation"]["inversion"]["integration_grid"] = grid
-        isofit_config_modtran["implementation"]["inversion"][
-            "inversion_grid_as_preseed"
-        ] = True
-
-    if paths.input_channelized_uncertainty_path is not None:
-        isofit_config_modtran["forward_model"]["instrument"]["unknowns"][
-            "channelized_radiometric_uncertainty_file"
-        ] = paths.channelized_uncertainty_working_path
-
-    if paths.input_model_discrepancy_path is not None:
-        isofit_config_modtran["forward_model"][
-            "model_discrepancy_file"
-        ] = paths.model_discrepancy_working_path
-
-    if paths.noise_path is not None:
-        isofit_config_modtran["forward_model"]["instrument"][
-            "parametric_noise_file"
-        ] = paths.noise_path
-    else:
-        isofit_config_modtran["forward_model"]["instrument"]["SNR"] = 500
-
-    if paths.rdn_factors_path:
-        isofit_config_modtran["input"][
-            "radiometry_correction_file"
-        ] = paths.rdn_factors_path
-
-    # write modtran_template
-    with open(paths.modtran_config_path, "w") as fout:
-        fout.write(
-            json.dumps(
-                isofit_config_modtran, cls=SerialEncoder, indent=4, sort_keys=True
-            )
-        )
-
-
-def write_modtran_template(
-    atmosphere_type: str,
-    fid: str,
-    altitude_km: float,
-    dayofyear: int,
-    to_sensor_zenith: float,
-    to_sun_zenith: float,
-    to_sun_azimuth: float,
-    relative_azimuth: float,
-    gmtime: float,
-    elevation_km: float,
-    output_file: str,
-    ihaze_type: str = "AER_RURAL",
-):
-    """Write a MODTRAN template file for use by isofit look up tables
-
-    Args:
-        atmosphere_type:   label for the type of atmospheric profile to use in modtran
-        fid:               flight line id (name)
-        altitude_km:       altitude of the sensor in km
-        dayofyear:         the current day of the given year
-        to_sun_zenith:     final altitude solar zenith angle (0→180°)
-        to_sun_azimuth:    solar azimuth angle to the sensor, in degrees (AVIRIS convention)
-        to_sensor_zenith:  sensor/observer zenith angle, in degrees (MODTRAN convention: 180 - AVIRIS convention)
-        relative_azimuth:  final altitude relative solar azimuth (0→360°)
-        gmtime:            greenwich mean time
-        elevation_km:      elevation of the land surface in km
-        output_file:       location to write the modtran template file to
-        ihaze_type:        type of extinction and default meteorological range for the boundary-layer aerosol model
-    """
-    # make modtran configuration
-    h2o_template = {
-        "MODTRAN": [
-            {
-                "MODTRANINPUT": {
-                    "NAME": fid,
-                    "DESCRIPTION": "",
-                    "CASE": 0,
-                    "RTOPTIONS": {
-                        "MODTRN": "RT_CORRK_FAST",
-                        "LYMOLC": False,
-                        "T_BEST": False,
-                        "IEMSCT": "RT_SOLAR_AND_THERMAL",
-                        "IMULT": "RT_DISORT",
-                        "DISALB": False,
-                        "NSTR": 8,
-                        "SOLCON": 0.0,
-                    },
-                    "ATMOSPHERE": {
-                        "MODEL": atmosphere_type,
-                        "M1": atmosphere_type,
-                        "M2": atmosphere_type,
-                        "M3": atmosphere_type,
-                        "M4": atmosphere_type,
-                        "M5": atmosphere_type,
-                        "M6": atmosphere_type,
-                        "CO2MX": 410.0,
-                        "H2OSTR": 1.0,
-                        "H2OUNIT": "g",
-                        "O3STR": 0.3,
-                        "O3UNIT": "a",
-                    },
-                    "AEROSOLS": {"IHAZE": ihaze_type},
-                    "GEOMETRY": {
-                        "ITYPE": 3,
-                        "H1ALT": altitude_km,
-                        "IDAY": dayofyear,
-                        "IPARM": 12,
-                        "PARM1": relative_azimuth,
-                        "PARM2": to_sun_zenith,
-                        "TRUEAZ": to_sun_azimuth,
-                        "OBSZEN": to_sensor_zenith,
-                        "GMTIME": gmtime,
-                    },
-                    "SURFACE": {
-                        "SURFTYPE": "REFL_LAMBER_MODEL",
-                        "GNDALT": elevation_km,
-                        "NSURF": 1,
-                        "SURFP": {"CSALB": "LAMB_CONST_0_PCT"},
-                    },
-                    "SPECTRAL": {
-                        "V1": 340.0,
-                        "V2": 2520.0,
-                        "DV": 1,
-                        "FWHM": 1,
-                        "YFLAG": "R",
-                        "XFLAG": "N",
-                        "FLAGS": "NT A   ",
-                        "BMNAME": "01_2013",
-                    },
-                    "FILEOPTIONS": {"NOPRNT": 2, "CKPRNT": True},
-                }
-            }
-        ]
-    }
-
-    # write modtran_template
-    with open(output_file, "w") as fout:
-        fout.write(
-            json.dumps(h2o_template, cls=SerialEncoder, indent=4, sort_keys=True)
-        )
-
-
-@click.command(name="apply_oe")
-@click.argument("input_radiance")
-@click.argument("input_loc")
-@click.argument("input_obs")
-@click.argument("working_directory")
-@click.argument("sensor")
-@click.option("--copy_input_files", type=int, default=0)
-@click.option("--modtran_path")
-@click.option("--wavelength_path")
-@click.option("--surface_category", default="multicomponent_surface")
-@click.option("--aerosol_climatology_path")
-@click.option("--rdn_factors_path")
-@click.option("--surface_path")
-@click.option("--atmosphere_type", default="ATM_MIDLAT_SUMMER")
-@click.option("--channelized_uncertainty_path")
-@click.option("--model_discrepancy_path")
-@click.option("--lut_config_file")
-@click.option("--multiple_restarts", is_flag=True, default=False)
-@click.option("--logging_level", default="INFO")
-@click.option("--log_file")
-@click.option("--n_cores", type=int, default=1)
-@click.option("--presolve", type=int, default=0)
-@click.option("--empirical_line", type=int, default=0)
-@click.option("--analytical_line", type=int, default=0)
-@click.option("--ray_temp_dir", default="/tmp/ray")
-@click.option("--emulator_base")
-@click.option("--segmentation_size", default=40)
-@click.option("--num_neighbors", "-nn", type=int, multiple=True)
-@click.option("--atm_sigma", "-as", type=float, multiple=True, default=[2])
-@click.option("--pressure_elevation", is_flag=True, default=False)
-@click.option(
-    "--debug-args",
-    help="Prints the arguments list without executing the command",
-    is_flag=True,
-)
-def _cli(debug_args, **kwargs):
-    """\
-    Apply OE to a block of data
-    """
-    if debug_args:
-        click.echo("Arguments to be passed:")
-        for key, value in kwargs.items():
-            click.echo(f"  {key} = {value!r}")
-    else:
-        # SimpleNamespace converts a dict into dot-notational
-        apply_oe(SimpleNamespace(**kwargs))
-
-    click.echo("Done")
-=======
     ray.shutdown()
->>>>>>> 50c7969f
+
 
 
 if __name__ == "__main__":
