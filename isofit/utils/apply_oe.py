--- conflicted
+++ resolved
@@ -148,19 +148,12 @@
 
     use_superpixels = (args.empirical_line == 1) or (args.analytical_line == 1)
 
-<<<<<<< HEAD
-    if args.sensor not in ['ang', 'avcl', 'neon', 'prism', 'emit', 'hyp', 'prisma']:
-        if args.sensor[:3] != 'NA-':
-            raise ValueError('argument sensor: invalid choice: "NA-test" (choose from '
-                             '"ang", "avcl", "neon", "prism", "emit", "prisma", "NA-*")')
-=======
-    if args.sensor not in ["ang", "avcl", "neon", "prism", "emit", "hyp"]:
+    if args.sensor not in ["ang", "avcl", "neon", "prism", "emit", "hyp", "prisma"]:
         if args.sensor[:3] != "NA-":
             raise ValueError(
                 'argument sensor: invalid choice: "NA-test" (choose from '
                 '"ang", "avcl", "neon", "prism", "emit", "NA-*")'
             )
->>>>>>> a267cb5c
 
     if args.copy_input_files == 1:
         args.copy_input_files = True
@@ -216,27 +209,16 @@
         dt = datetime.strptime(paths.fid[3:], "%Y%m%dt%H%M%S")
     elif args.sensor == "avcl":
         # parse flightline ID (AVIRIS-CL assumptions)
-<<<<<<< HEAD
-        dt = datetime.strptime('20{}t000000'.format(paths.fid[1:7]), '%Y%m%dt%H%M%S')
-    elif args.sensor == 'neon':
-        dt = datetime.strptime(paths.fid, 'NIS01_%Y%m%d_%H%M%S')
-    elif args.sensor == 'prism':
-        dt = datetime.strptime(paths.fid[3:], '%Y%m%dt%H%M%S')
-    elif args.sensor == 'prisma':
-        dt = datetime.strptime(paths.fid, '%Y%m%d%H%M%S')
-    elif args.sensor == 'emit':
-        dt = datetime.strptime(paths.fid[:19], 'emit%Y%m%dt%H%M%S')
-        global INVERSION_WINDOWS 
-=======
         dt = datetime.strptime("20{}t000000".format(paths.fid[1:7]), "%Y%m%dt%H%M%S")
     elif args.sensor == "neon":
         dt = datetime.strptime(paths.fid, "NIS01_%Y%m%d_%H%M%S")
     elif args.sensor == "prism":
         dt = datetime.strptime(paths.fid[3:], "%Y%m%dt%H%M%S")
+    elif args.sensor == "prisma":
+        dt = datetime.strptime(paths.fid, "%Y%m%d%H%M%S")
     elif args.sensor == "emit":
         dt = datetime.strptime(paths.fid[:19], "emit%Y%m%dt%H%M%S")
         global INVERSION_WINDOWS
->>>>>>> a267cb5c
         INVERSION_WINDOWS = [[380.0, 1325.0], [1435, 1770.0], [1965.0, 2500.0]]
     elif args.sensor[:3] == "NA-":
         dt = datetime.strptime(args.sensor[3:], "%Y%m%d")
@@ -615,16 +597,11 @@
             logging.info("Flightline ID: %s" % self.fid)
         elif args.sensor == "prism":
             self.fid = split(args.input_radiance)[-1][:18]
-<<<<<<< HEAD
-            logging.info('Flightline ID: %s' % self.fid)
+            logging.info("Flightline ID: %s" % self.fid)
         elif args.sensor == 'prisma':
             self.fid = args.input_radiance.split('/')[-1].split('_')[4]
-            logging.info('Flightline ID: %s' % self.fid)
+            logging.info("Flightline ID: %s" % self.fid)
         elif args.sensor == 'avcl':
-=======
-            logging.info("Flightline ID: %s" % self.fid)
-        elif args.sensor == "avcl":
->>>>>>> a267cb5c
             self.fid = split(args.input_radiance)[-1][:16]
             logging.info("Flightline ID: %s" % self.fid)
         elif args.sensor == "neon":
