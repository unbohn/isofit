#! /usr/bin/env python3
#
#  Copyright 2018 California Institute of Technology
#
#  Licensed under the Apache License, Version 2.0 (the "License");
#  you may not use this file except in compliance with the License.
#  You may obtain a copy of the License at
#
#      http://www.apache.org/licenses/LICENSE-2.0
#
#  Unless required by applicable law or agreed to in writing, software
#  distributed under the License is distributed on an "AS IS" BASIS,
#  WITHOUT WARRANTIES OR CONDITIONS OF ANY KIND, either express or implied.
#  See the License for the specific language governing permissions and
#  limitations under the License.
#
# ISOFIT: Imaging Spectrometer Optimal FITting
# Author: David R Thompson, david.r.thompson@jpl.nasa.gov

import os
from typing import OrderedDict

import numpy as np
import pandas as pd
from scipy.interpolate import interp1d
from scipy.optimize import least_squares, minimize
from scipy.optimize import minimize_scalar as min1d

from isofit.core.common import (
    emissive_radiance,
    eps,
    get_refractive_index,
    svd_inv_sqrt,
)
from isofit.core.forward import ForwardModel
from isofit.core.geometry import Geometry
from isofit.core.instrument import Instrument
from isofit.radiative_transfer.radiative_transfer import RadiativeTransfer
from isofit.surface.surface import Surface


def heuristic_atmosphere(
    RT: RadiativeTransfer,
    instrument: Instrument,
    x_RT: np.array,
    x_instrument: np.array,
    meas: np.array,
    geom: Geometry,
):
    """From a given radiance, estimate atmospheric state with band ratios.
    Used to initialize gradient descent inversions.

    Args:
        RT: radiative transfer model to use
        instrument: instrument for noise characterization
        x_RT: radiative transfer portion of the state vector
        x_instrument: instrument portion of the state vector
        meas: a one-D numpy vector of radiance in uW/nm/sr/cm2
        geom: geometry object corresponding to given measurement

    Returns:
        x_new: updated estimate of x_RT
    """

    # Identify the latest instrument wavelength calibration (possibly
    # state-dependent) and identify channel numbers for the band ratio.
    wl, fwhm = instrument.calibration(x_instrument)
    b865 = np.argmin(abs(wl - 865))
    b945 = np.argmin(abs(wl - 945))
    b1040 = np.argmin(abs(wl - 1040))
    if not (any(RT.wl > 850) and any(RT.wl < 1050)):
        return x_RT
    x_new = x_RT.copy()

    # Figure out which RT object we are using
    # TODO: this is currently very specific to vswir-tir 2-mode, eventually generalize
    my_RT = None
    for rte in RT.rt_engines:
        if rte.treat_as_emissive is False:
            my_RT = rte
            break
    if not my_RT:
        raise ValueError("No suitable RT object for initialization")

    # Band ratio retrieval of H2O.  Depending on the radiative transfer
    # model we are using, this state parameter could go by several names.
    for h2oname in ["H2OSTR", "h2o"]:
        if h2oname not in RT.statevec_names:
            continue

        # ignore unused names
        if h2oname not in my_RT.lut_names:
            continue

        # find the index in the lookup table associated with water vapor
        ind_sv = RT.statevec_names.index(h2oname)
        h2os, ratios = [], []

        # We iterate through every possible grid point in the lookup table,
        # calculating the band ratio that we would see if this were the
        # atmospheric H2O content.  It assumes that defaults for all other
        # atmospheric parameters (such as aerosol, if it is there).
        for h2o in my_RT.lut_grid[h2oname]:
            # Get Atmospheric terms at high spectral resolution
            x_RT_2 = x_RT.copy()
            x_RT_2[ind_sv] = h2o
            rhi = RT.get_shared_rtm_quantities(x_RT_2, geom)
            rhoatm = instrument.sample(x_instrument, RT.wl, rhi["rhoatm"])
            transm = instrument.sample(
                x_instrument, RT.wl, rhi["transm_down_dif"]
            )  # REVIEW: This was changed from transm as we're deprecating the key
            sphalb = instrument.sample(x_instrument, RT.wl, rhi["sphalb"])
            solar_irr = instrument.sample(x_instrument, RT.wl, RT.solar_irr)

            # Assume no surface emission.  "Correct" the at-sensor radiance
            # using this presumed amount of water vapor, and measure the
            # resulting residual (as measured from linear interpolation across
            # the absorption feature)
            # ToDo: grab the per pixel sza from Geometry object
<<<<<<< HEAD
            if my_RT.rt_mode == "rdn":
=======
            if my_RT.engine_config.engine_name == "KernelFlowsGP":
>>>>>>> 66f36d6c
                rho = meas
            else:
                rho = meas * np.pi / (solar_irr * RT.coszen)

            r = 1.0 / (transm / (rho - rhoatm) + sphalb)
            ratios.append((r[b945] * 2.0) / (r[b1040] + r[b865]))
            h2os.append(h2o)

        # Finally, interpolate to determine the actual water vapor level that
        # would optimize the continuum-relative correction
        p = interp1d(h2os, ratios)
        bounds = (h2os[0] + 0.001, h2os[-1] - 0.001)
        best = min1d(lambda h: abs(1 - p(h)), bounds=bounds, method="bounded")
        x_new[ind_sv] = best.x
    return x_new


def invert_algebraic(
    surface: Surface,
    RT: RadiativeTransfer,
    instrument: Instrument,
    x_surface: np.array,
    x_RT: np.array,
    x_instrument: np.array,
    meas: np.array,
    geom: Geometry,
):
    """Inverts radiance algebraically using Lambertian assumptions to get a
    reflectance.

    Args:
        surface: surface model
        RT: radiative transfer model to use
        instrument: instrument model
        x_surface: surface portion of the state vector
        x_RT: radiative transfer portion of the state vector
        x_instrument: instrument portion of the state vector
        meas: a one-D numpy vector of radiance in uW/nm/sr/cm2
        geom: geometry object corresponding to given measurement

    Return:
        rfl_est: estimate of the surface reflectance based on the given surface model and specified atmospheric state
        Ls: estimate of the emitted surface leaving radiance
        coeffs: atmospheric parameters for the forward model
    """

    # Get atmospheric optical parameters (possibly at high
    # spectral resolution) and resample them if needed.
    rhi = RT.get_shared_rtm_quantities(x_RT, geom)
    wl, fwhm = instrument.calibration(x_instrument)
    rhoatm = instrument.sample(x_instrument, RT.wl, rhi["rhoatm"])
    transm = instrument.sample(
        x_instrument, RT.wl, rhi["transm_down_dir"] + rhi["transm_down_dif"]
    )  # REVIEW: Changed from transm
    solar_irr = instrument.sample(x_instrument, RT.wl, RT.solar_irr)
    sphalb = instrument.sample(x_instrument, RT.wl, rhi["sphalb"])
    transup = instrument.sample(
        x_instrument, RT.wl, rhi["transm_up_dir"]
    )  # REVIEW: Changed from transup

    # Figure out which RT object we are using
    # TODO: this is currently very specific to vswir-tir 2-mode, eventually generalize
    my_RT = None
    for rte in RT.rt_engines:
        if rte.treat_as_emissive is False:
            my_RT = rte
            break
    if not my_RT:
        raise ValueError("No suitable RT object for initialization")

    # ToDo: grab the per pixel sza from Geometry object
    if my_RT.engine_config.engine_name == "KernelFlowsGP":
        coszen = np.cos(np.deg2rad(geom.solar_zenith))
    else:
        coszen = RT.coszen

    # Figure out which RT object we are using
    # TODO: this is currently very specific to vswir-tir 2-mode, eventually generalize
    my_RT = None
    for rte in RT.rt_engines:
        if rte.treat_as_emissive is False:
            my_RT = rte
            break
    if not my_RT:
        raise ValueError("No suitable RT object for initialization")

    # Prevent NaNs
    transm[transm == 0] = 1e-5

    # Calculate the initial emission and subtract from the measurement.
    # Surface and measured wavelengths may differ.
    Ls = surface.calc_Ls(x_surface, geom)
    Ls_meas = interp1d(surface.wl, Ls, fill_value="extrapolate")(wl)
    rdn_solrfl = meas - (transup * Ls_meas)

    # Now solve for the reflectance at measured wavelengths,
    # and back-translate to surface wavelengths
<<<<<<< HEAD
    if my_RT.rt_mode == "rdn":
=======
    if my_RT.engine_config.engine_name == "KernelFlowsGP":
>>>>>>> 66f36d6c
        rho = rdn_solrfl
    else:
        rho = rdn_solrfl * np.pi / (solar_irr * coszen)

    rfl = 1.0 / (transm / (rho - rhoatm) + sphalb)
    rfl[rfl > 1.0] = 1.0
    rfl_est = interp1d(wl, rfl, fill_value="extrapolate")(surface.wl)

    # Some downstream code will benefit from our precalculated
    # atmospheric optical parameters
    coeffs = rhoatm, sphalb, transm, solar_irr, coszen, transup
    return rfl_est, Ls, coeffs


def invert_analytical(
    fm: ForwardModel,
    winidx: np.array,
    meas: np.array,
    geom: Geometry,
    x_RT: np.array,
    num_iter: int = 1,
    hash_table: OrderedDict = None,
    hash_size: int = None,
    diag_uncert: bool = True,
    outside_ret_const: float = -0.01,
):
    """Perform an analytical estimate of the conditional MAP estimate for
    a fixed atmosphere.  Based on the "Inner loop" from Susiluoto, 2022.

    Args:
        fm: isofit forward model
        winidx: indices of surface components of state vector (to be solved)
        meas: a one-D numpy vector of radiance in uW/nm/sr/cm2
        geom: geometry object corresponding to given measurement
        x_RT: the radiative transfer state variables
        num_iter: number of interations to run through
        hash_table: a hash table to use locally
        hash_size: max size of given hash table
        diag_uncert: flag indicating whether to diagonalize the uncertainty

    Returns:
        x: MAP estimate of the mean
        S: diagonal conditional posterior covariance estimate
    """
    from scipy.linalg.blas import dsymv
    from scipy.linalg.lapack import dpotrf, dpotri

    # x = x0.copy()
    # x_surface, x_RT, x_instrument = fm.unpack(x)
    # Note, this will fail if x_instrument is populated
    if len(fm.idx_instrument) > 0:
        raise AttributeError(
            "Invert analytical not currently set to handle instrument state variable"
            " indexing"
        )

    x = np.zeros(fm.nstate)
    x[fm.idx_RT] = x_RT
    x_alg = invert_algebraic(
        fm.surface,
        fm.RT,
        fm.instrument,
        x[fm.idx_surface],
        x_RT,
        x[fm.idx_instrument],
        meas,
        geom,
    )

    if fm.RT.glint_model:
        x_surf = fm.surface.fit_params(x_alg[0], geom)
        x[fm.idx_surface] = x_surf
    else:
        x[fm.idx_surface] = x_alg[0]

    trajectory = []
    outside_ret_windows = np.ones(len(fm.idx_surface), dtype=bool)
    outside_ret_windows[winidx] = False
    outside_ret_windows = np.where(outside_ret_windows)[0]

    x_surface, x_RT, x_instrument = fm.unpack(x)

    Seps = fm.Seps(x, meas, geom)[winidx, :][:, winidx]

    Sa = fm.Sa(x, geom)
    Sa_surface = Sa[fm.idx_surface, :][:, fm.idx_surface]

    Sa_inv = svd_inv_sqrt(Sa_surface, hash_table, hash_size)[0]

    xa_full = fm.xa(x, geom)
    xa_surface = xa_full[fm.idx_surface]

    if fm.RT.glint_model:
        prprod = Sa_inv @ xa_surface
        # obtain needed RT vectors
        r = fm.RT.get_L_atm(x_RT, geom)[winidx]  # path radiance
        t1 = fm.RT.get_L_down_transmitted(x_RT, geom)[
            winidx
        ]  # total transmittance (down * up, direct + diffuse)
        rtm_quant = fm.RT.get_shared_rtm_quantities(x_RT, geom)
        t_down_dir = rtm_quant["t_down_dir"][winidx]  # downward direct transmittance
        t_down_dif = rtm_quant["t_down_dif"][winidx]  # downward diffuse transmittance
        t_down_total = t_down_dir + t_down_dif  # downward total transmittance
        s = rtm_quant["sphalb"][winidx]  # spherical albedo
        rho_ls = 0.02  # fresnel reflectance factor (approx. 0.02 for nadir view)
        g_dir = rho_ls * (t_down_dir / t_down_total)  # direct sky transmittance
        g_dif = rho_ls * (t_down_dif / t_down_total)  # diffuse sky transmittance

        nl = len(r)
        H = np.zeros((nl, nl + 2))
        np.fill_diagonal(H, 1)
        H[:, -2] = g_dir
        H[:, -1] = g_dif

        GIv = 1 / np.diag(Seps)

        xk = x[fm.idx_surface].copy()
        trajectory.append(xk)

        for n in range(num_iter):
            Dv = t1 / (1 - s * (xk[:nl] + xk[-2] * g_dir + xk[-1] * g_dif))
            L = Dv.reshape((-1, 1)) * H
            M = GIv.reshape((-1, 1)) * L
            S = L.T @ M
            C_rcond = np.linalg.inv(Sa_inv + S)
            z = meas - r
            xk = C_rcond @ (M.T @ z + prprod)
            trajectory.append(xk)

        if fm.full_glint:
            trajectory.append(trajectory[-1][-2] * g_dir)
            trajectory.append(trajectory[-1][-1] * g_dif)

    else:
        for n in range(num_iter):
            L_atm = fm.RT.get_L_atm(x_RT, geom)[winidx]
            L_tot = fm.calc_rdn(x, geom)[winidx]

            L_surf = (L_tot - L_atm) / x_surface[winidx]  # = Ldiag
            L_surf[L_surf < 0] = 1e-9

            # Match Jouni's convention
            C = Seps  # C = 'meas_Cov' = Seps
            L = dpotrf(C, 1)[0]
            P = dpotri(L, 1)[0]
            P_rpr = Sa_inv[winidx, :][:, winidx]
            mu_rpr = xa_surface[winidx]

            priorprod = P_rpr @ mu_rpr

            P_tilde = ((L_surf * P).T * L_surf).T
            P_rcond = P_rpr + P_tilde

            LI_rcond = dpotrf(P_rcond)[0]
            C_rcond = dpotri(LI_rcond)[0]

            # Calculate AOE mean
            mu = dsymv(
                1, C_rcond, L_surf * dsymv(1, P, meas[winidx] - L_atm) + priorprod
            )

            full_mu = np.zeros(len(x_surface))
            full_mu[winidx] = mu

            # Calculate conditional prior mean to fill in
            # xa_cond, Sa_cond = conditional_gaussian(xa_full, Sa, outside_ret_windows, winidx, mu)
            # full_mu[outside_ret_windows] = xa_cond
            if outside_ret_const is None:
                full_mu[outside_ret_windows] = xa_surface[outside_ret_windows]
            else:
                full_mu[outside_ret_windows] = outside_ret_const

            x[fm.idx_surface] = full_mu
            trajectory.append(x)

    if diag_uncert:
        full_unc = np.ones(len(x))
        if fm.RT.glint_model:
            C_rcond_idx = np.concatenate((winidx, fm.idx_surface[-2:]), axis=0)
            full_unc[C_rcond_idx] = np.sqrt(np.diag(C_rcond))
        else:
            full_unc[winidx] = np.sqrt(np.diag(C_rcond))
        return trajectory, full_unc
    else:
        return trajectory, C_rcond


def invert_simple(forward: ForwardModel, meas: np.array, geom: Geometry):
    """Find an initial guess at the state vector. This currently uses
    traditional (non-iterative, heuristic) atmospheric correction.

    Args:
        forward: isofit forward model
        meas: a one-D numpy vector of radiance in uW/nm/sr/cm2
        geom: geometry object corresponding to given measurement

    Returns:
        x: estimate of the full statevector based on initial conditions, geometry, and a heuristic guess
    """

    surface = forward.surface
    RT = forward.RT
    instrument = forward.instrument

    vswir_present = False
    if any(forward.surface.wl < 2600):
        vswir_present = True

    tir_present = False
    if any(forward.surface.wl > 2600):
        tir_present = True

    # First step is to get the atmosphere. We start from the initial state
    # and estimate atmospheric terms using traditional heuristics.
    x = forward.init.copy()
    x_surface, x_RT, x_instrument = forward.unpack(x)

    if vswir_present:
        x[forward.idx_RT] = heuristic_atmosphere(
            RT, instrument, x_RT, x_instrument, meas, geom
        )

    # Now, with atmosphere fixed, we can invert the radiance algebraically
    # via Lambertian approximations to get reflectance
    x_surface, x_RT, x_instrument = forward.unpack(x)
    rfl_est, Ls_est, coeffs = invert_algebraic(
        surface, RT, instrument, x_surface, x_RT, x_instrument, meas, geom
    )

    # Condition thermal part on the VSWIR portion. Only works for
    # Multicomponent surfaces. Finds the cluster nearest the VSWIR heuristic
    # inversion and uses it for the TIR suface initialization.
    if tir_present:
        tir_idx = np.where(forward.surface.wl > 3000)[0]

        if vswir_present:
            x_surface_temp = x_surface.copy()
            x_surface_temp[: len(rfl_est)] = rfl_est
            mu = forward.surface.xa(x_surface_temp, geom)
            rfl_est[tir_idx] = mu[tir_idx]
        else:
            rfl_est = 0.03 * np.ones(len(forward.surface.wl))

    # Now we have an estimated reflectance. Fit the surface parameters.
    x_surface[forward.idx_surface] = forward.surface.fit_params(rfl_est, geom)

    # Find temperature of emissive surfaces
    if tir_present:
        # Estimate the total radiance at sensor, leaving out surface emission
        # Radiate transfer calculations could take place at high spectral resolution
        # so we upsample the surface reflectance
        rfl_hi = forward.upsample(forward.surface.wl, rfl_est)
        rhoatm, sphalb, transm, solar_irr, coszen, transup = coeffs

        L_atm = RT.get_L_atm(x_RT, geom)
        L_down_transmitted = RT.get_L_down_transmitted(x_RT, geom)
        L_total_without_surface_emission = L_atm + L_down_transmitted * rfl_hi / (
            1.0 - sphalb * rfl_hi
        )

        # These tend to have high transmission factors; the emissivity of most
        # materials is nearly 1 for these bands, so they are good for
        # initializing the surface temperature.
        clearest_wavelengths = [10125.0, 10390.00, 10690.00]

        # This is fragile if other instruments have different wavelength
        # spacing or range
        clearest_indices = [
            np.argmin(np.absolute(RT.wl - w)) for w in clearest_wavelengths
        ]

        # Error function for nonlinear temperature fit
        def err(z):
            T = z
            emissivity = forward.surface.emissivity_for_surface_T_init
            Ls_est, d = emissive_radiance(
                emissivity, T, forward.surface.wl[clearest_indices]
            )
            resid = (
                transup[clearest_indices] * Ls_est
                + L_total_without_surface_emission[clearest_indices]
                - meas[clearest_indices]
            )
            return sum(resid**2)

        # Fit temperature, set bounds,  and set the initial values
        idx_T = forward.surface.surf_temp_ind
        Tinit = np.array([forward.surface.init[idx_T]])
        Tbest = minimize(err, Tinit).x
        T = max(
            forward.surface.bounds[idx_T][0] + eps,
            min(Tbest, forward.surface.bounds[idx_T][1] - eps),
        )
        x_surface[idx_T] = Tbest
        forward.surface.init[idx_T] = T

    # Update the full state vector
    x[forward.idx_surface] = x_surface

    # If available, get initial guess of surface elevation from location file.
    if geom.surface_elevation_km and "surface_elevation_km" in RT.statevec_names:
        ind_sv = forward.idx_RT[RT.statevec_names.index("surface_elevation_km")]
        if geom.surface_elevation_km < 0.0:
            x[ind_sv] = 0.0
        else:
            x[ind_sv] = geom.surface_elevation_km

    # We record these initial values in the geometry object - the only
    # "stateful" part of the retrieval
    geom.x_surf_init = x[forward.idx_surface]
    geom.x_RT_init = x[forward.idx_RT]

    return x


def invert_liquid_water(
    rfl_meas: np.array,
    wl: np.array,
    l_shoulder: float = 850,
    r_shoulder: float = 1100,
    lw_init: tuple = (0.02, 0.3, 0.0002),
    lw_bounds: tuple = ([0, 0.5], [0, 1.0], [-0.0004, 0.0004]),
    ewt_detection_limit: float = 0.5,
    return_abs_co: bool = False,
):
    """Given a reflectance estimate, fit a state vector including liquid water path length
    based on a simple Beer-Lambert surface model.

    Args:
        rfl_meas:            surface reflectance spectrum
        wl:                  instrument wavelengths, must be same size as rfl_meas
        l_shoulder:          wavelength of left absorption feature shoulder
        r_shoulder:          wavelength of right absorption feature shoulder
        lw_init:             initial guess for liquid water path length, intercept, and slope
        lw_bounds:           lower and upper bounds for liquid water path length, intercept, and slope
        ewt_detection_limit: upper detection limit for ewt
        return_abs_co:       if True, returns absorption coefficients of liquid water

    Returns:
        solution: estimated liquid water path length, intercept, and slope based on a given surface reflectance
    """

    # params needed for liquid water fitting
    lw_feature_left = np.argmin(abs(l_shoulder - wl))
    lw_feature_right = np.argmin(abs(r_shoulder - wl))
    wl_sel = wl[lw_feature_left : lw_feature_right + 1]

    # adjust upper detection limit for ewt if specified
    if ewt_detection_limit != 0.5:
        lw_bounds[0][1] = ewt_detection_limit

    # load imaginary part of liquid water refractive index and calculate wavelength dependent absorption coefficient
    # __file__ should live at isofit/isofit/inversion/
    isofit_path = os.path.dirname(os.path.dirname(os.path.dirname(__file__)))
    path_k = os.path.join(isofit_path, "data", "iop", "k_liquid_water_ice.xlsx")

    k_wi = pd.read_excel(io=path_k, sheet_name="Sheet1", engine="openpyxl")
    wl_water, k_water = get_refractive_index(
        k_wi=k_wi, a=0, b=982, col_wvl="wvl_6", col_k="T = 20°C"
    )
    kw = np.interp(x=wl_sel, xp=wl_water, fp=k_water)
    abs_co_w = 4 * np.pi * kw / wl_sel

    rfl_meas_sel = rfl_meas[lw_feature_left : lw_feature_right + 1]

    x_opt = least_squares(
        fun=beer_lambert_model,
        x0=lw_init,
        jac="2-point",
        method="trf",
        bounds=(
            np.array([lw_bounds[ii][0] for ii in range(3)]),
            np.array([lw_bounds[ii][1] for ii in range(3)]),
        ),
        max_nfev=15,
        args=(rfl_meas_sel, wl_sel, abs_co_w),
    )

    solution = x_opt.x

    if return_abs_co:
        return solution, abs_co_w
    else:
        return solution


def beer_lambert_model(x, y, wl, alpha_lw):
    """Function, which computes the vector of residuals between measured and modeled surface reflectance optimizing
    for path length of surface liquid water based on the Beer-Lambert attenuation law.

    Args:
        x:        state vector (liquid water path length, intercept, slope)
        y:        measurement (surface reflectance spectrum)
        wl:       instrument wavelengths
        alpha_lw: wavelength dependent absorption coefficients of liquid water

    Returns:
        resid: residual between modeled and measured surface reflectance
    """

    attenuation = np.exp(-x[0] * 1e7 * alpha_lw)
    rho = (x[1] + x[2] * wl) * attenuation
    resid = rho - y

    return resid<|MERGE_RESOLUTION|>--- conflicted
+++ resolved
@@ -117,11 +117,7 @@
             # resulting residual (as measured from linear interpolation across
             # the absorption feature)
             # ToDo: grab the per pixel sza from Geometry object
-<<<<<<< HEAD
             if my_RT.rt_mode == "rdn":
-=======
-            if my_RT.engine_config.engine_name == "KernelFlowsGP":
->>>>>>> 66f36d6c
                 rho = meas
             else:
                 rho = meas * np.pi / (solar_irr * RT.coszen)
@@ -198,16 +194,6 @@
     else:
         coszen = RT.coszen
 
-    # Figure out which RT object we are using
-    # TODO: this is currently very specific to vswir-tir 2-mode, eventually generalize
-    my_RT = None
-    for rte in RT.rt_engines:
-        if rte.treat_as_emissive is False:
-            my_RT = rte
-            break
-    if not my_RT:
-        raise ValueError("No suitable RT object for initialization")
-
     # Prevent NaNs
     transm[transm == 0] = 1e-5
 
@@ -219,11 +205,7 @@
 
     # Now solve for the reflectance at measured wavelengths,
     # and back-translate to surface wavelengths
-<<<<<<< HEAD
     if my_RT.rt_mode == "rdn":
-=======
-    if my_RT.engine_config.engine_name == "KernelFlowsGP":
->>>>>>> 66f36d6c
         rho = rdn_solrfl
     else:
         rho = rdn_solrfl * np.pi / (solar_irr * coszen)
